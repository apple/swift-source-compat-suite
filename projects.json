[
  {
    "repository": "Git",
    "url": "https://github.com/Dimillian/ACHNBrowserUI.git",
    "path": "ACHNBrowserUI",
    "branch": "main",
    "maintainer": "ricouard77@gmail.com",
    "compatibility": [
      {
        "version": "5.0",
        "commit": "5b393fb6af26f86d8f77cbc2272115d605b1e793"
      }
    ],
    "platforms": [
      "Darwin"
    ],
    "actions": [
      {
        "action": "BuildXcodeProjectTarget",
        "project": "ACHNBrowserUI/ACHNBrowserUI.xcodeproj",
        "target": "ACHNBrowserUI",
        "destination": "generic/platform=iOS",
        "configuration": "Release",
        "tags": "sourcekit sourcekit-smoke",
        "xfail": [
          {
            "issue": "https://github.com/apple/swift/issues/57442",
            "compatibility": ["5.0"],
            "branch": ["main", "release/5.5", "release/5.6", "release/5.7"],
            "job": ["source-compat"]
          }
        ]
      }
    ]
  },
  {
    "repository": "Git",
    "url": "https://github.com/andreamazz/AMScrollingNavbar.git",
    "path": "AMScrollingNavbar",
    "branch": "master",
    "maintainer": "andrea@fancypixel.it",
    "compatibility": [
      {
        "version": "4.0",
        "commit": "de70ea613ca1648e98650fdade4f003f4223b510"
      },
      {
        "version": "4.2",
        "commit": "8bfcc8b881634c97d0b46705f0ba43f692ad8644"
      },
      {
        "version": "5.0",
        "commit": "8bfcc8b881634c97d0b46705f0ba43f692ad8644"
      }
    ],
    "platforms": [
      "Darwin"
    ],
    "actions": [
      {
        "action": "BuildXcodeProjectTarget",
        "project": "AMScrollingNavbar.xcodeproj",
        "target": "AMScrollingNavbar",
        "destination": "generic/platform=iOS",
        "configuration": "Release",
        "tags": "sourcekit-disabled"
      }
    ]
  },
  {
    "repository": "Git",
    "url": "https://github.com/Alamofire/Alamofire.git",
    "path": "Alamofire",
    "branch": "master",
    "maintainer": "cnoon@alamofire.org",
    "compatibility": [
      {
        "version": "4.0",
        "commit": "a5cd9e233f24df3583f4b02f7e4722c076ab9032"
      },
      {
        "version": "5.0",
        "commit": "576437d07f1c7f6db5a848fb3ee6bacc6bcdba24"
      }
    ],
    "platforms": [
      "Darwin"
    ],
    "actions": [
      {
        "action": "BuildXcodeWorkspaceScheme",
        "workspace": "Alamofire.xcworkspace",
        "scheme": "Alamofire iOS",
        "destination": "generic/platform=iOS",
        "configuration": "Release"
      },
      {
        "action": "BuildXcodeWorkspaceScheme",
        "workspace": "Alamofire.xcworkspace",
        "scheme": "Alamofire macOS",
        "destination": "generic/platform=macOS",
        "configuration": "Release",
        "tags": "sourcekit-disabled"
      },
      {
        "action": "BuildXcodeWorkspaceScheme",
        "workspace": "Alamofire.xcworkspace",
        "scheme": "Alamofire tvOS",
        "destination": "generic/platform=tvOS",
        "configuration": "Release"
      },
      {
        "action": "BuildXcodeWorkspaceScheme",
        "workspace": "Alamofire.xcworkspace",
        "scheme": "Alamofire watchOS",
        "destination": "generic/platform=watchOS",
        "configuration": "Release"
      },
      {
        "action": "BuildXcodeWorkspaceScheme",
        "workspace": "Alamofire.xcworkspace",
        "scheme": "iOS Example",
        "destination": "generic/platform=iOS",
        "configuration": "Release"
      }
    ]
  },
  {
    "repository": "Git",
    "url": "https://github.com/AsyncNinja/AsyncNinja.git",
    "path": "AsyncNinja",
    "branch": "master",
    "compatibility": [
      {
        "version": "4.0",
        "commit": "efc83bd21d8c25ba3896debab5f66408f683a1e7"
      },
      {
        "version": "5.0",
        "commit": "12887fc0a02425aebb177becfd63c54dbc69356d"
      }
    ],
    "maintainer": "antonvmironov@gmail.com",
    "platforms": [
      "Darwin",
      "Linux"
    ],
    "actions": [
      {
        "action": "BuildXcodeProjectScheme",
        "project": "AsyncNinja.xcodeproj",
        "scheme": "AsyncNinja",
        "destination": "generic/platform=macOS",
        "configuration": "Release",
        "tags": "sourcekit-disabled"
      },
      {
        "action": "TestXcodeProjectScheme",
        "project": "AsyncNinja.xcodeproj",
        "scheme": "AsyncNinja",
        "destination": "platform=macOS"
      },
      {
        "action": "BuildXcodeProjectScheme",
        "project": "AsyncNinja.xcodeproj",
        "scheme": "AsyncNinja",
        "destination": "generic/platform=iOS",
        "configuration": "Release"
      },
      {
        "action": "TestXcodeProjectScheme",
        "project": "AsyncNinja.xcodeproj",
        "scheme": "AsyncNinja",
        "destination": "platform=iOS Simulator,name=iPhone 5"
      },
      {
        "action": "TestXcodeProjectScheme",
        "project": "AsyncNinja.xcodeproj",
        "scheme": "AsyncNinja",
        "destination": "platform=iOS Simulator,name=iPhone 7"
      },
      {
        "action": "BuildXcodeProjectScheme",
        "project": "AsyncNinja.xcodeproj",
        "scheme": "AsyncNinja",
        "destination": "generic/platform=tvOS",
        "configuration": "Release"
      },
      {
        "action": "TestXcodeProjectScheme",
        "project": "AsyncNinja.xcodeproj",
        "scheme": "AsyncNinja",
        "destination": "platform=tvOS Simulator,name=Apple TV 1080p"
      },
      {
        "action": "BuildXcodeProjectScheme",
        "project": "AsyncNinja.xcodeproj",
        "scheme": "AsyncNinja",
        "destination": "generic/platform=watchOS",
        "configuration": "Release"
      },
      {
        "action": "BuildSwiftPackage",
        "configuration": "release",
        "tags": "swiftpm"
      },
      {
        "action": "TestSwiftPackage"
      }
    ]
  },
  {
    "repository": "Git",
    "url": "https://github.com/igor-makarov/BeaconKit.git",
    "path": "BeaconKit",
    "branch": "master",
    "maintainer": "igormaka@gmail.com",
    "compatibility": [
      {
        "version": "4.0",
        "commit": "6e6b0f86670d357d71db0a60fe3b1bb7d24dac33"
      },
      {
        "version": "5.0",
        "commit": "c40f343a11e6ced4a44f8689bffa3ab4338c38d1"
      }
    ],
    "platforms": [
      "Darwin"
    ],
    "actions": [
      {
        "action": "BuildSwiftPackage",
        "configuration": "debug",
        "tags": "sourcekit-disabled swiftpm"
      },
      {
        "action": "TestSwiftPackage",
        "configuration": "debug"
      }
    ]
  },
  {
    "repository": "Git",
    "url": "https://github.com/IBM-Swift/BlueSocket",
    "path": "BlueSocket",
    "branch": "master",
    "maintainer": "babt@us.ibm.com",
    "compatibility": [
      {
        "version": "4.2",
        "commit": "fb4e74cd8eb3ce4a2b860fbf727b2dada796d77d"
      },
      {
        "version": "5.0",
        "commit": "fb4e74cd8eb3ce4a2b860fbf727b2dada796d77d"
      }
    ],
    "platforms": [
      "Darwin"
    ],
    "actions": [
      {
        "action": "BuildXcodeWorkspaceScheme",
        "workspace": "BlueSocket.xcworkspace",
        "scheme": "Socket",
        "destination": "generic/platform=macOS",
        "configuration": "Release",
        "tags": "sourcekit-disabled"
      },
      {
        "action": "BuildXcodeWorkspaceScheme",
        "workspace": "BlueSocket.xcworkspace",
        "scheme": "Socket-iOS",
        "destination": "generic/platform=iOS",
        "configuration": "Release"
      }
    ]
  },
  {
    "repository": "Git",
    "url": "https://github.com/bow-swift/bow",
    "path": "Bow",
    "branch": "master",
    "maintainer": "tomas.ruiz@47deg.com",
    "compatibility": [
      {
        "version": "5.0",
        "commit": "41e0d583c2d165371fa5dd8be11e2eb3b474056b"
      }
    ],
    "platforms": [
      "Darwin"
    ],
    "actions": [
      {
        "action": "BuildXcodeProjectScheme",
        "project": "Bow.xcodeproj",
        "scheme": "Bow",
        "destination": "generic/platform=iOS",
        "configuration": "Release"
      },
      {
        "action": "TestXcodeProjectScheme",
        "workspace": "Bow.xcodeproj",
        "scheme": "Bow",
        "destination": "platform=iOS Simulator,name=iPhone XR"
      }
    ]
  },
  {
    "repository": "Git",
    "url": "https://github.com/carekit-apple/CareKit.git",
    "path": "CareKit",
    "branch": "master",
    "maintainer": "erik_h@apple.com",
    "compatibility": [
      {
        "version": "5.0",
        "commit": "f5cbdc9ef0139b53b18ca0921133486ac242e22e"
      }
    ],
    "platforms": [
      "Darwin"
    ],
    "actions": [
      {
        "action": "BuildXcodeWorkspaceScheme",
        "workspace": "CKWorkspace.xcworkspace",
        "scheme": "CareKit",
        "destination": "generic/platform=iOS",
        "configuration": "Release"
      },
      {
        "action": "TestXcodeWorkspaceScheme",
        "workspace": "CKWorkspace.xcworkspace",
        "scheme": "CareKit",
        "destination": "platform=iOS Simulator,name=iPhone 11 Pro Max"
      }
    ]
  },
  {
    "repository": "Git",
    "url": "https://github.com/badoo/Chatto.git",
    "path": "Chatto",
    "branch": "master",
    "maintainer": "a.p.schukin@gmail.com",
    "compatibility": [
      {
        "version": "4.0",
        "commit": "3e4b1a7167b066b1472fe217778461f9d7bd46fd"
      }
    ],
    "platforms": [
      "Darwin"
    ],
    "actions": [
      {
        "action": "BuildXcodeWorkspaceScheme",
        "workspace": "Chatto.xcworkspace",
        "scheme": "Chatto",
        "destination": "generic/platform=iOS",
        "configuration": "Release"
      },
      {
        "action": "TestXcodeWorkspaceScheme",
        "workspace": "Chatto.xcworkspace",
        "scheme": "Chatto",
        "destination": "platform=iOS Simulator,name=iPhone 7"
      },
      {
        "action": "BuildXcodeWorkspaceScheme",
        "workspace": "Chatto.xcworkspace",
        "scheme": "ChattoAdditions",
        "destination": "generic/platform=iOS",
        "configuration": "Release",
        "tags": "sourcekit-disabled"
      },
      {
        "action": "TestXcodeWorkspaceScheme",
        "workspace": "Chatto.xcworkspace",
        "scheme": "ChattoAdditions",
        "destination": "platform=iOS Simulator,name=iPhone 7"
      },
      {
        "action": "BuildXcodeWorkspaceScheme",
        "workspace": "ChattoApp/ChattoApp.xcworkspace",
        "scheme": "ChattoApp",
        "destination": "generic/platform=iOS",
        "configuration": "Release"
      },
      {
        "action": "TestXcodeWorkspaceScheme",
        "workspace": "ChattoApp/ChattoApp.xcworkspace",
        "scheme": "ChattoApp",
        "destination": "platform=iOS Simulator,name=iPhone 7"
      }
    ]
  },
  {
    "repository": "Git",
    "url": "https://github.com/emaloney/CleanroomLogger.git",
    "path": "CleanroomLogger",
    "branch": "master",
    "maintainer": "emaloney@gilt.com",
    "compatibility": [
      {
        "version": "4.0",
        "commit": "7a75a8a6ae0c43a848c8fb9e261f477405f91664"
      }
    ],
    "platforms": [
      "Darwin"
    ],
    "actions": [
      {
        "action": "BuildXcodeProjectScheme",
        "project": "CleanroomLogger.xcodeproj",
        "scheme": "CleanroomLogger",
        "destination": "generic/platform=iOS",
        "configuration": "Release"
      },
      {
        "action": "BuildXcodeProjectScheme",
        "project": "CleanroomLogger.xcodeproj",
        "scheme": "CleanroomLogger",
        "destination": "generic/platform=macOS",
        "configuration": "Release",
        "tags": "sourcekit-disabled"
      },
      {
        "action": "BuildXcodeProjectScheme",
        "project": "CleanroomLogger.xcodeproj",
        "scheme": "CleanroomLogger",
        "destination": "generic/platform=tvOS",
        "configuration": "Release"
      },
      {
        "action": "BuildXcodeProjectScheme",
        "project": "CleanroomLogger.xcodeproj",
        "scheme": "CleanroomLogger",
        "destination": "generic/platform=watchOS",
        "configuration": "Release"
      },
      {
        "action": "TestXcodeProjectScheme",
        "project": "CleanroomLogger.xcodeproj",
        "scheme": "CleanroomLogger",
        "destination": "platform=macOS"
      }
    ]
  },
  {
    "repository": "Git",
    "url": "https://github.com/JohnEstropia/CoreStore",
    "path": "CoreStore",
    "branch": "master",
    "maintainer": "rommel.estropia@gmail.com",
    "compatibility": [
      {
        "version": "4.0",
        "commit": "83e6082c5646c5eb4d3130ce575ab858df168c59"
      },
      {
        "version": "4.2",
        "commit": "2863605d845cd9bb255ddd91f47f92717dec637f"
      },
      {
        "version": "5.0",
        "commit": "b2dba0d6fd0811ce688217b842c4177bd14a84b7"
      }
    ],
    "platforms": [
      "Darwin"
    ],
    "actions": [
      {
        "action": "BuildXcodeWorkspaceScheme",
        "workspace": "CoreStore.xcworkspace",
        "scheme": "CoreStore iOS",
        "destination": "generic/platform=iOS",
        "configuration": "Release"
      },
      {
        "action": "BuildXcodeWorkspaceScheme",
        "workspace": "CoreStore.xcworkspace",
        "scheme": "CoreStore OSX",
        "destination": "generic/platform=macOS",
        "configuration": "Release",
        "tags": "sourcekit-disabled"
      },
      {
        "action": "BuildXcodeWorkspaceScheme",
        "workspace": "CoreStore.xcworkspace",
        "scheme": "CoreStore tvOS",
        "destination": "generic/platform=tvOS",
        "configuration": "Release"
      },
      {
        "action": "BuildXcodeWorkspaceScheme",
        "workspace": "CoreStore.xcworkspace",
        "scheme": "CoreStore watchOS",
        "destination": "generic/platform=watchOS",
        "configuration": "Release"
      },
      {
        "action": "TestXcodeWorkspaceScheme",
        "workspace": "CoreStore.xcworkspace",
        "scheme": "CoreStore iOS",
        "destination": "platform=iOS Simulator,name=iPhone 7"
      },
      {
        "action": "TestXcodeWorkspaceScheme",
        "workspace": "CoreStore.xcworkspace",
        "scheme": "CoreStore OSX",
        "destination": "platform=macOS"
      },
      {
        "action": "TestXcodeWorkspaceScheme",
        "workspace": "CoreStore.xcworkspace",
        "scheme": "CoreStore tvOS",
        "destination": "platform=tvOS Simulator,name=Apple TV 1080p"
      }
    ]
  },
  {
    "repository": "Git",
    "url": "https://github.com/louisdh/cub.git",
    "path": "cub",
    "branch": "master",
    "maintainer": "louisdhauwe@silverfox.be",
    "compatibility": [
      {
        "version": "4.0",
        "commit": "3574d3fda70091f8dea6494cafa4bca0c340b354"
      },
      {
        "version": "5.0",
        "commit": "4c7d90d715d16cba5d6bfa3741149d7175b34412"
      }
    ],
    "platforms": [
      "Darwin"
    ],
    "actions": [
      {
        "action": "BuildXcodeWorkspaceScheme",
        "workspace": "Cub.xcworkspace",
        "scheme": "Cub iOS [Double]",
        "destination": "generic/platform=iOS",
        "configuration": "Release"
      },
      {
        "action": "BuildXcodeWorkspaceScheme",
        "workspace": "Cub.xcworkspace",
        "scheme": "Cub macOS Release [Double]",
        "destination": "generic/platform=macOS",
        "configuration": "Release",
        "tags": "sourcekit-disabled"
      },
      {
        "action": "TestXcodeWorkspaceScheme",
        "workspace": "Cub.xcworkspace",
        "scheme": "Cub macOS Tests",
        "destination": "platform=macOS"
      }
    ]
  },
  {
    "repository": "Git",
    "url": "https://github.com/Bouke/DNS.git",
    "path": "DNS",
    "branch": "master",
    "maintainer": "bouke@haarsma.eu",
    "compatibility": [
      {
        "version": "4.0",
        "commit": "04ae84dbaf423214c644590cbe0d837edfbfd411"
      },
      {
        "version": "5.0",
        "commit": "328a0cdecc07ea973fddaec4b380a068acd97920"
      }
    ],
    "platforms": [
      "Darwin"
    ],
    "actions": [
      {
        "action": "BuildSwiftPackage",
        "configuration": "release",
        "tags": "sourcekit sourcekit-smoke swiftpm"
      },
      {
        "action": "TestSwiftPackage"
      }
    ]
  },
  {
    "repository": "Git",
    "url": "https://github.com/bignerdranch/Deferred.git",
    "path": "Deferred",
    "branch": "master",
    "compatibility": [
      {
        "version": "5.0",
        "commit": "50d16c6dc29318cfa4d5f7e62e2ac7e17ef0404b"
      }
    ],
    "platforms": [
      "Darwin",
      "Linux"
    ],
    "maintainer": "zachary@bignerdranch.com",
    "actions": [
      {
        "action": "BuildSwiftPackage",
        "configuration": "release",
        "tags": "sourcekit-disabled swiftpm"
      },
      {
        "action": "BuildXcodeProjectScheme",
        "project": "Deferred.xcodeproj",
        "scheme": "MobileDeferred",
        "destination": "generic/platform=iOS",
        "configuration": "Release"
      },
      {
        "action": "BuildXcodeProjectScheme",
        "project": "Deferred.xcodeproj",
        "scheme": "TVDeferred",
        "destination": "generic/platform=tvOS",
        "configuration": "Release"
      },
      {
        "action": "BuildXcodeProjectScheme",
        "project": "Deferred.xcodeproj",
        "scheme": "NanoDeferred",
        "destination": "generic/platform=watchOS",
        "configuration": "Release"
      },
      {
        "action": "TestSwiftPackage"
      }
    ]
  },
  {
    "repository": "Git",
    "url": "https://github.com/SusanDoggie/Doggie.git",
    "path": "Doggie",
    "branch": "main",
    "maintainer": "susan.doggie@gmail.com",
    "compatibility": [
      {
        "version": "5.0",
        "commit": "96594678095747b012ffd2899a82c688cbd88c14"
      }
    ],
    "platforms": [
      "Darwin",
      "Linux"
    ],
    "actions": [
      {
        "action": "BuildSwiftPackage",
        "configuration": "release",
        "tags": "swiftpm",
        "xfail": [
            {
                "issue": "https://github.com/apple/swift/issues/57755",
                "compatibility": "5.0",
                "branch": ["release/5.5"],
                "job": ["source-compat"]
            },
            {
<<<<<<< HEAD
                "issue": "https://github.com/apple/swift/issues/59193",
                "compatibility": "5.0",
                "branch": ["main"],
=======
                "issue": "https://github.com/apple/swift/issues/57756",
                "compatibility": "5.0",
                "branch": ["main", "release/5.6", "release/5.7"],
>>>>>>> fe48ee4d
                "job": ["source-compat"]
            }
        ]
      },
      {
        "action": "TestSwiftPackage"
      }
    ]
  },
  {
    "repository": "Git",
    "url": "https://github.com/ankurp/Dollar.git",
    "path": "Dollar",
    "branch": "master",
    "maintainer": "ankur.patel@ymail.com",
    "compatibility": [
      {
        "version": "4.0",
        "commit": "433d4ba9a3bec8aa739f05cb8505527aab7a30e7"
      },
      {
        "version": "5.0",
        "commit": "4feadc1a626424ebd5649aa9537dec361074cd32"
      }
    ],
    "platforms": [
      "Darwin",
      "Linux"
    ],
    "actions": [
      {
        "action": "BuildXcodeProjectScheme",
        "project": "Dollar.xcodeproj",
        "scheme": "Dollar",
        "destination": "generic/platform=macOS",
        "configuration": "Release",
        "tags": "sourcekit sourcekit-smoke"
      }
    ]
  },
  {
    "repository": "Git",
    "url": "https://github.com/jflinter/Dwifft.git",
    "path": "Dwifft",
    "branch": "master",
    "maintainer": "jflinter11@gmail.com",
    "compatibility": [
      {
        "version": "4.0",
        "commit": "6e09d221d6589c6f620af810727cfb6a2657d911"
      },
      {
        "version": "5.0",
        "commit": "c5a9c62a56d6218bc78d97e77bfccbf984e1c95c"
      }
    ],
    "platforms": [
      "Darwin"
    ],
    "actions": [
      {
        "action": "BuildXcodeProjectTarget",
        "project": "Dwifft.xcodeproj",
        "target": "Dwifft",
        "destination": "generic/platform=iOS",
        "configuration": "Release",
        "tags": "sourcekit-disabled"
      }
    ]
  },
  {
    "repository": "Git",
    "url": "https://github.com/xmartlabs/Eureka.git",
    "path": "Eureka",
    "branch": "master",
    "maintainer": "mathias@xmartlabs.com",
    "compatibility": [
      {
        "version": "5.0",
        "commit": "523af88efc83cdaf39b415446be1ca1529f5664d"
      }
    ],
    "platforms": [
      "Darwin"
    ],
    "actions": [
      {
        "action": "BuildXcodeWorkspaceScheme",
        "workspace": "Eureka.xcworkspace",
        "scheme": "Eureka",
        "destination": "generic/platform=iOS",
        "configuration": "Release"
      },
      {
        "action": "TestXcodeWorkspaceScheme",
        "workspace": "Eureka.xcworkspace",
        "scheme": "Eureka",
        "destination": "platform=iOS Simulator,name=iPhone 12"
      }
    ]
  },
  {
    "repository": "Git",
    "url": "https://github.com/brentsimmons/Evergreen.git",
    "path": "Evergreen",
    "branch": "main",
    "maintainer": "brent@ranchero.com",
    "compatibility": [
      {
        "version": "4.0",
        "commit": "ce0d2450b83ec8c5dee6bb9c612b3eb06ba39c47"
      }
    ],
    "platforms": [
      "Darwin"
    ],
    "actions": [
      {
        "action": "BuildXcodeWorkspaceScheme",
        "workspace": "Evergreen.xcworkspace",
        "scheme": "Evergreen",
        "destination": "generic/platform=macOS",
        "environment": {
            "ARCHS": "x86_64"
        },
        "configuration": "Release",
        "tags": "sourcekit-disabled",
        "xfail": [
          {
            "issue": "https://github.com/apple/swift/issues/57432",
            "compatibility": ["4.0"],
            "branch": ["main", "release/5.5", "release/5.6", "release/5.7"],
            "job": ["source-compat"]
          }
        ]
      }
    ]
  },
  {
    "repository": "Git",
    "url": "https://github.com/exercism/swift.git",
    "path": "exercism-swift",
    "branch": "main",
    "maintainer": "cheyo@masters3d.com",
    "compatibility": [
      {
        "version": "4.2",
        "commit": "3df5e4ab83a9ab47228a46da7263e09a2a2b0b90"
      },
      {
        "version": "5.0",
        "commit": "3df5e4ab83a9ab47228a46da7263e09a2a2b0b90"
      }
    ],
    "platforms": [
      "Darwin",
      "Linux"
    ],
    "actions": [
      {
        "action": "BuildSwiftPackage",
        "configuration": "release",
        "tags": "sourcekit-disabled swiftpm"
      },
      {
        "action": "TestSwiftPackage"
      }
    ]
  },
  {
    "repository": "Git",
    "url": "https://github.com/vapor/fluent",
    "path": "fluent",
    "branch": "main",
    "maintainer": "tanner@vapor.codes",
    "compatibility": [
      {
        "version": "4.2",
        "commit": "270b6fa372f03809b9795e8f8b9d1c31267a0ff3"
      }
    ],
    "platforms": [
      "Darwin"
    ],
    "actions": [
      {
        "action": "BuildSwiftPackage",
        "configuration": "release",
        "tags": "sourcekit-disabled swiftpm"
      }
    ]
  },
  {
    "repository": "Git",
    "url": "https://github.com/groue/GRDB.swift.git",
    "path": "GRDB.swift",
    "branch": "master",
    "compatibility": [
      {
        "version": "4.2",
        "commit": "759c1088a1d9ba94f44009295fd17c20b1375524"
      }
    ],
    "platforms": [
      "Darwin"
    ],
    "maintainer": "gwendal.roue@gmail.com",
    "actions": [
      {
        "action": "BuildSwiftPackage",
        "configuration": "release",
        "tags": "sourcekit-disabled swiftpm"
      },
      {
        "action": "TestSwiftPackage"
      }
    ]
  },
  {
    "repository": "Git",
    "url": "https://github.com/grpc/grpc-swift",
    "path": "grpc-swift",
    "branch": "main",
    "maintainer": "gbarnett@apple.com",
    "compatibility": [
      {
        "version": "5.0",
        "commit": "a45db1b439bc85b9e18f7ee1a5bf3ec564107819"
      }
    ],
    "platforms": [
      "Darwin",
      "Linux"
    ],
    "actions": [
      {
        "action": "BuildSwiftPackage",
        "configuration": "release",
        "tags": "sourcekit-disabled swiftpm"
      },
      {
        "action": "TestSwiftPackage"
      }
    ]
  },
  {
    "repository": "Git",
    "url": "https://github.com/artsabintsev/Guitar.git",
    "path": "Guitar",
    "branch": "master",
    "compatibility": [
      {
        "version": "5.0",
        "commit": "7609e913619c606b7b1e3f251f18b906a1ef7272"
      }
    ],
    "maintainer": "arthur@sabintsev.com",
    "platforms": [
      "Darwin",
      "Linux"
    ],
    "actions": [
      {
        "action": "BuildSwiftPackage",
        "configuration": "release",
        "tags": "sourcekit sourcekit-smoke swiftpm"
      },
      {
        "action": "TestSwiftPackage"
      }
    ]
  },
  {
    "repository": "Git",
    "url": "https://github.com/pointfreeco/swift-html.git",
    "path": "Html",
    "branch": "main",
    "maintainer": "support@pointfree.co",
    "compatibility": [
      {
        "version": "4.2",
        "commit": "e6952b9246dd9bf27d613ed7b4791ff19136f6c8"
      },
      {
        "version": "5.0",
        "commit": "e6952b9246dd9bf27d613ed7b4791ff19136f6c8"
      }
    ],
    "platforms": [
      "Darwin",
      "Linux"
    ],
    "actions": [
      {
        "action": "BuildSwiftPackage",
        "configuration": "release",
        "tags": "swiftpm"
      },
      {
        "action": "TestSwiftPackage"
      }
    ]
  },
  {
    "repository": "Git",
    "url": "https://github.com/IBAnimatable/IBAnimatable.git",
    "path": "IBAnimatable",
    "branch": "master",
    "maintainer": "JakeLinAu@gmail.com",
    "compatibility": [
      {
        "version": "4.0",
        "commit": "eb4acb6d78f0181dbcd9cee7bf48a8b95e39d1d7"
      },
      {
        "version": "5.0",
        "commit": "0776c5c099b308cd0cffe14f8cf89f0371153d03"
      }
    ],
    "platforms": [
      "Darwin"
    ],
    "actions": [
      {
        "action": "BuildXcodeWorkspaceScheme",
        "workspace": "IBAnimatable.xcworkspace",
        "scheme": "IBAnimatable",
        "destination": "generic/platform=iOS",
        "configuration": "Release",
        "tags": "sourcekit-disabled"
      },
      {
        "action": "BuildXcodeWorkspaceScheme",
        "workspace": "IBAnimatable.xcworkspace",
        "scheme": "IBAnimatableApp",
        "destination": "generic/platform=iOS",
        "configuration": "Release"
      }
    ]
  },
  {
    "repository": "Git",
    "url": "https://github.com/jessesquires/JSQCoreDataKit.git",
    "path": "JSQCoreDataKit",
    "branch": "main",
    "maintainer": "jesse@jessesquires.com",
    "compatibility": [
      {
        "version": "4.2",
        "commit": "e651887d0a621c6b66ca09c2e8cea9fce691c00e"
      },
      {
        "version": "5.0",
        "commit": "e651887d0a621c6b66ca09c2e8cea9fce691c00e"
      }
    ],
    "platforms": [
      "Darwin"
    ],
    "actions": [
      {
        "action": "BuildXcodeProjectTarget",
        "project": "JSQCoreDataKit.xcodeproj",
        "target": "JSQCoreDataKit",
        "destination": "generic/platform=iOS",
        "configuration": "Release",
        "tags": "sourcekit-disabled"
      },
      {
        "action": "TestXcodeProjectScheme",
        "project": "JSQCoreDataKit.xcodeproj",
        "scheme": "JSQCoreDataKit-Tests",
        "destination": "platform=iOS Simulator,name=iPhone X"
      }
    ]
  },
  {
    "repository": "Git",
    "url": "https://github.com/jessesquires/JSQDataSourcesKit.git",
    "path": "JSQDataSourcesKit",
    "branch": "master",
    "maintainer": "jesse@jessesquires.com",
    "compatibility": [
      {
        "version": "4.0",
        "commit": "25ee7e2e2ab50d5e2237292ddc74973c68aee89a"
      }
    ],
    "platforms": [
      "Darwin"
    ],
    "actions": [
      {
        "action": "BuildXcodeProjectTarget",
        "project": "JSQDataSourcesKit.xcodeproj",
        "target": "JSQDataSourcesKit-iOS",
        "destination": "generic/platform=iOS",
        "configuration": "Release",
        "tags": "sourcekit-disabled"
      },
      {
        "action": "TestXcodeProjectScheme",
        "project": "JSQDataSourcesKit.xcodeproj",
        "scheme": "JSQDataSourcesKitTests",
        "destination": "platform=iOS Simulator,name=iPhone 6s"
      }
    ]
  },
  {
    "repository": "Git",
    "url": "https://github.com/kishikawakatsumi/KeychainAccess.git",
    "path": "KeychainAccess",
    "branch": "master",
    "maintainer": "kishikawakatsumi@mac.com",
    "compatibility": [
      {
        "version": "4.2",
        "commit": "0fffcc37adcf55d3557f1e06dd0172ace582effe"
      },
      {
        "version": "5.0",
        "commit": "0fffcc37adcf55d3557f1e06dd0172ace582effe"
      }
    ],
    "platforms": [
      "Darwin"
    ],
    "actions": [
      {
        "action": "BuildXcodeWorkspaceScheme",
        "workspace": "KeychainAccess.xcworkspace",
        "scheme": "KeychainAccess",
        "destination": "platform=macOS",
        "configuration": "Release",
        "tags": "sourcekit-disabled"
      },
      {
        "action": "BuildXcodeWorkspaceScheme",
        "workspace": "KeychainAccess.xcworkspace",
        "scheme": "KeychainAccess",
        "destination": "generic/platform=iOS",
        "configuration": "Release"
      },
      {
        "action": "BuildXcodeWorkspaceScheme",
        "workspace": "KeychainAccess.xcworkspace",
        "scheme": "KeychainAccess",
        "destination": "generic/platform=tvOS",
        "configuration": "Release"
      },
      {
        "action": "BuildXcodeWorkspaceScheme",
        "workspace": "KeychainAccess.xcworkspace",
        "scheme": "KeychainAccess",
        "destination": "generic/platform=watchOS",
        "configuration": "Release"
      }
    ]
  },
  {
    "repository": "Git",
    "url": "https://github.com/kickstarter/Kickstarter-Prelude",
    "path": "Kickstarter-Prelude",
    "branch": "master",
    "maintainer": "appledev@kickstarter.com",
    "compatibility": [
      {
        "version": "4.0",
        "commit": "8988b02ab963294d98d8f37d1a7dc0ee392fcd8d"
      }
    ],
    "platforms": [
      "Darwin"
    ],
    "actions": [
      {
        "action": "BuildXcodeProjectScheme",
        "project": "Prelude.xcodeproj",
        "scheme": "Prelude-iOS",
        "destination": "generic/platform=iOS",
        "configuration": "Release",
        "tags": "sourcekit-disabled"
      },
      {
        "action": "BuildXcodeProjectScheme",
        "project": "Prelude.xcodeproj",
        "scheme": "Prelude-UIKit-iOS",
        "destination": "generic/platform=iOS",
        "configuration": "Release",
        "tags": "sourcekit-disabled"
      }
    ]
  },
  {
    "repository": "Git",
    "url": "https://github.com/kickstarter/Kickstarter-ReactiveExtensions",
    "path": "Kickstarter-ReactiveExtensions",
    "branch": "master",
    "maintainer": "appledev@kickstarter.com",
    "compatibility": [
      {
        "version": "4.0",
        "commit": "6b7887e7b38ebd81e2d04a936e64998b0f634e98"
      },
      {
        "version": "5.0",
        "commit": "aa994f0921dca1965ae537fe77c2edc798eef230"
      }
    ],
    "platforms": [
      "Darwin"
    ],
    "actions": [
      {
        "action": "BuildXcodeProjectScheme",
        "project": "ReactiveExtensions.xcodeproj",
        "scheme": "ReactiveExtensions-iOS",
        "destination": "generic/platform=iOS",
        "configuration": "Release",
        "tags": "sourcekit-disabled",
        "xfail": [
          {
            "issue": "rdar://problem/75437284",
            "compatibility": ["5.0"],
            "branch": ["main", "release/5.5", "release/5.6", "release/5.7"],
            "job": ["source-compat"]
          }
        ]
      },
      {
        "action": "BuildXcodeProjectScheme",
        "project": "ReactiveExtensions.xcodeproj",
        "scheme": "ReactiveExtensions-TestHelpers-iOS",
        "destination": "generic/platform=iOS",
        "configuration": "Release",
        "xfail": [
          {
            "issue": "rdar://problem/75437284",
            "compatibility": ["5.0"],
            "branch": ["main", "release/5.5", "release/5.6", "release/5.7"],
            "job": ["source-compat"]
          },
          {
            "issue": "https://github.com/apple/swift/issues/57433",
            "compatibility": ["4.0"],
            "branch": ["main", "release/5.5", "release/5.6", "release/5.7"],
            "job": ["source-compat"]
          }
        ]
      }
    ]
  },
  {
    "repository": "Git",
    "url": "https://github.com/onevcat/Kingfisher.git",
    "path": "Kingfisher",
    "branch": "master",
    "maintainer": "onev@onevcat.com",
    "compatibility": [
      {
        "version": "5.0",
        "commit": "44450a8f564d7c0165f736ba2250649ff8d3e556"
      }
    ],
    "platforms": [
      "Darwin"
    ],
    "actions": [
      {
        "action": "BuildXcodeWorkspaceScheme",
        "workspace": "Kingfisher.xcworkspace",
        "scheme": "Kingfisher",
        "destination": "generic/platform=iOS",
        "configuration": "Release",
        "xfail": [
          {
            "issue": "https://github.com/apple/swift/issues/57435",
            "compatibility": ["5.0"],
            "branch": ["main", "release/5.5", "release/5.6", "release/5.7"],
            "job": ["source-compat"]
          }
        ]
      },
      {
        "action": "BuildXcodeWorkspaceScheme",
        "workspace": "Kingfisher.xcworkspace",
        "scheme": "Kingfisher",
        "destination": "generic/platform=macOS",
        "configuration": "Release",
        "tags": "sourcekit-disabled"
      },
      {
        "action": "BuildXcodeWorkspaceScheme",
        "workspace": "Kingfisher.xcworkspace",
        "scheme": "Kingfisher",
        "destination": "generic/platform=tvOS",
        "configuration": "Release",
        "xfail": [
          {
            "issue": "rdar://94154905",
            "compatibility": "5.0",
            "branch": ["main"],
            "job": ["source-compat"]
          }
        ]
      },
      {
        "action": "BuildXcodeWorkspaceScheme",
        "workspace": "Kingfisher.xcworkspace",
        "scheme": "Kingfisher",
        "destination": "generic/platform=watchOS",
        "configuration": "Release",
        "xfail": [
          {
            "issue": "rdar://94154905",
            "compatibility": "5.0",
            "branch": ["main"],
            "job": ["source-compat"]
          }
        ]
      }
    ]
  },
  {
    "repository": "Git",
    "url": "https://github.com/Kitura/Kitura.git",
    "path": "Kitura",
    "branch": "master",
    "maintainer": "danny@dannysung.com",
    "compatibility": [
      {
        "version": "4.0",
        "commit": "f1c3169b5b923ded814e5b1ef5a354720da93a36"
      },
      {
        "version": "5.0",
        "commit": "8578c439701ecbeea33564d151976727fad16da8"
      }
    ],
    "platforms": [
      "Darwin",
      "Linux"
    ],
    "actions": [
      {
        "action": "BuildSwiftPackage",
        "configuration": "release",
        "tags": "sourcekit-disabled swiftpm",
        "xfail": [
            {
                "issue": "rdar://83373628",
                "platform": "Linux",
                "compatibility": "5.0",
                "branch": ["main", "release/5.6", "release/5.7"],
                "job": ["source-compat"]
            },
            {
                "issue": "rdar://83373628",
                "platform": "Linux",
                "compatibility": "4.0",
                "branch": ["main", "release/5.6", "release/5.7"],
                "job": ["source-compat"]
            }

        ]
      }
    ]
  },
  {
    "repository": "Git",
    "url": "https://github.com/lyft/Kronos.git",
    "path": "Kronos",
    "branch": "main",
    "maintainer": "Reflejo@gmail.com",
    "compatibility": [
      {
        "version": "4.0",
        "commit": "d38491d123fb58897ecb339920cf69da479d19d0"
      },
      {
        "version": "4.2",
        "commit": "d38491d123fb58897ecb339920cf69da479d19d0"
      },
      {
        "version": "5.0",
        "commit": "d38491d123fb58897ecb339920cf69da479d19d0"
      }
    ],
    "platforms": [
      "Darwin"
    ],
    "actions": [
      {
        "action": "BuildXcodeProjectTarget",
        "project": "Kronos.xcodeproj",
        "target": "Kronos",
        "destination": "generic/platform=iOS",
        "configuration": "Release"
      },
      {
        "action": "BuildXcodeProjectTarget",
        "project": "Kronos.xcodeproj",
        "target": "Kronos",
        "destination": "generic/platform=macOS",
        "configuration": "Release",
        "tags": "sourcekit-disabled"
      },
      {
        "action": "BuildXcodeProjectTarget",
        "project": "Kronos.xcodeproj",
        "target": "Kronos",
        "destination": "generic/platform=tvOS",
        "configuration": "Release"
      },
      {
        "action": "BuildSwiftPackage",
        "configuration": "release",
        "tags": "swiftpm"
      },
      {
        "action": "TestSwiftPackage"
      }
    ]
  },
  {
    "repository": "Git",
    "url": "https://github.com/Bouke/Lark.git",
    "path": "Lark",
    "branch": "master",
    "maintainer": "bouke@haarsma.eu",
    "compatibility": [
      {
        "version": "4.2",
        "commit": "af39c8ba22ff1c7318a47e06666c4fee9aa9dd50"
      },
      {
        "version": "5.0",
        "commit": "b1ed2b1393f89a61c04fda9d7c1c91d47bfa680a"
      }
    ],
    "platforms": [
      "Darwin"
    ],
    "actions": [
      {
        "action": "BuildSwiftPackage",
        "configuration": "release",
        "tags": "sourcekit-disabled swiftpm"
      },
      {
        "action": "TestSwiftPackage"
      }
    ]
  },
  {
    "repository": "Git",
    "url": "https://github.com/line/line-sdk-ios-swift.git",
    "path": "line-sdk-ios-swift",
    "branch": "master",
    "maintainer": "dl_linesdk_cocoapods@linecorp.com",
    "compatibility": [
      {
        "version": "4.2",
        "commit": "d8bb2bc535e2895b5fbe66f4872327b654d19a34"
      },
      {
        "version": "5.0",
        "commit": "d8bb2bc535e2895b5fbe66f4872327b654d19a34"
      }
    ],
    "platforms": [
      "Darwin"
    ],
    "actions": [
      {
        "action": "BuildXcodeWorkspaceScheme",
        "workspace": "LineSDK.xcworkspace",
        "scheme": "LineSDK",
        "destination": "generic/platform=iOS",
        "configuration": "Release"
      }
    ]
  },
  {
    "repository": "Git",
    "url": "https://github.com/ssamadgh/ModelAssistant.git",
    "path": "ModelAssistant",
    "branch": "master",
    "maintainer": "ssamadgh@gmail.com",
    "compatibility": [
      {
        "version": "4.2",
        "commit": "e880839b9185a33acb8683413a89cca44d1955ef"
      },
      {
        "version": "5.0",
        "commit": "e880839b9185a33acb8683413a89cca44d1955ef"
      }
    ],
    "platforms": [
      "Darwin"
    ],
    "actions": [
      {
        "action": "BuildXcodeProjectScheme",
        "project": "ModelAssistant.xcodeproj",
        "scheme": "ModelAssistant iOS",
        "destination": "generic/platform=iOS",
        "configuration": "Release"
      }
    ]
  },
  {
    "repository": "Git",
    "url": "https://github.com/Moya/Moya.git",
    "path": "Moya",
    "branch": "master",
    "compatibility": [
      {
        "version": "5.0",
        "commit": "b833221910d1b190743b64dec266aecd9404d859"
      }
    ],
    "maintainer": "ash@ashfurrow.com",
    "platforms": [
      "Darwin"
    ],
    "actions": [
      {
        "action": "BuildSwiftPackage",
        "configuration": "release",
        "tags": "sourcekit-disabled swiftpm"
      },
      {
        "action": "TestSwiftPackage"
      }
    ]
  },
  {
    "repository": "Git",
    "url": "https://github.com/Bouke/NetService.git",
    "path": "NetService",
    "branch": "master",
    "maintainer": "bouke@haarsma.eu",
    "compatibility": [
      {
        "version": "4.2",
        "commit": "927eb171a738266b9b98fc6ca0506fb95f241b05"
      },
      {
        "version": "5.0",
        "commit": "927eb171a738266b9b98fc6ca0506fb95f241b05"
      }
    ],
    "platforms": [
      "Darwin",
      "Linux"
    ],
    "actions": [
      {
        "action": "BuildSwiftPackage",
        "configuration": "release",
        "tags": "sourcekit-disabled swiftpm"
      },
      {
        "action": "TestSwiftPackage"
      }
    ]
  },
  {
    "repository": "Git",
    "url": "https://github.com/pointfreeco/swift-nonempty.git",
    "path": "NonEmpty",
    "branch": "master",
    "maintainer": "support@pointfree.co",
    "compatibility": [
      {
        "version": "5.0",
        "commit": "6c98dcee567465d85f6655d6d2ff401cebc7aff5"
      }
    ],
    "platforms": [
      "Darwin",
      "Linux"
    ],
    "actions": [
      {
        "action": "BuildXcodeWorkspaceScheme",
        "workspace": "NonEmpty.xcworkspace",
        "scheme": "NonEmpty_macOS",
        "destination": "generic/platform=macOS",
        "configuration": "Release"
      },
      {
        "action": "BuildXcodeWorkspaceScheme",
        "workspace": "NonEmpty.xcworkspace",
        "scheme": "NonEmpty_iOS",
        "destination": "generic/platform=iOS",
        "configuration": "Release"
      },
      {
        "action": "BuildXcodeWorkspaceScheme",
        "workspace": "NonEmpty.xcworkspace",
        "scheme": "NonEmpty_tvOS",
        "destination": "generic/platform=tvOS",
        "configuration": "Release"
      },
      {
        "action": "BuildXcodeWorkspaceScheme",
        "workspace": "NonEmpty.xcworkspace",
        "scheme": "NonEmpty_watchOS",
        "destination": "generic/platform=watchOS",
        "configuration": "Release"
      },
      {
        "action": "BuildSwiftPackage",
        "configuration": "release",
        "tags": "swiftpm"
      },
      {
        "action": "TestSwiftPackage"
      }
    ]
  },
  {
    "repository": "Git",
    "url": "https://github.com/Dimillian/MovieSwiftUI.git",
    "path": "MovieSwift",
    "branch": "master",
    "maintainer": "ricouard77@gmail.com",
    "compatibility": [
      {
        "version": "5.0",
        "commit": "237010a51afd6923fdfac09f5bc88dd206c49e3a"
      }
    ],
    "platforms": [
      "Darwin"
    ],
    "actions": [
      {
        "action": "BuildXcodeProjectTarget",
        "project": "MovieSwift/MovieSwift.xcodeproj",
        "target": "MovieSwift",
        "destination": "generic/platform=iOS",
        "configuration": "Release",
        "tags": "sourcekit sourcekit-smoke",
        "xfail": [
          {
            "issue": "https://github.com/apple/swift/issues/57442",
            "compatibility": ["5.0"],
            "branch": ["main", "release/5.5", "release/5.6", "release/5.7"],
            "job": ["source-compat"]
          }
        ]
      }
    ]
  },
  {
    "repository": "Git",
    "url": "https://github.com/ethanhuang13/NSAttributedStringBuilder.git",
    "path": "NSAttributedStringBuilder",
    "branch": "master",
    "maintainer": "blesserx@gmail.com",
    "compatibility": [
      {
        "version": "5.0",
        "commit": "f651c44c5bbac2b598763e138082e5c5e66742a2"
      }
    ],
    "platforms": [
      "Darwin"
    ],
    "actions": [
      {
        "action": "BuildSwiftPackage",
        "configuration": "release",
        "tags": "swiftpm"
      },
      {
        "action": "TestSwiftPackage"
      }
    ]
  },
  {
    "repository": "Git",
    "url": "https://github.com/Hearst-DD/ObjectMapper.git",
    "path": "ObjectMapper",
    "branch": "master",
    "maintainer": "tristanhimmelman@gmail.com",
    "compatibility": [
      {
        "version": "4.2",
        "commit": "ed1caa237b9742135996fefe3682b834bb394a6a"
      },
      {
        "version": "5.0",
        "commit": "ed1caa237b9742135996fefe3682b834bb394a6a"
      }
    ],
    "platforms": [
      "Darwin"
    ],
    "actions": [
      {
        "action": "BuildXcodeWorkspaceScheme",
        "workspace": "ObjectMapper.xcworkspace",
        "scheme": "ObjectMapper-iOS",
        "destination": "generic/platform=iOS",
        "configuration": "Release"
      },
      {
        "action": "BuildXcodeWorkspaceScheme",
        "workspace": "ObjectMapper.xcworkspace",
        "scheme": "ObjectMapper-Mac",
        "destination": "generic/platform=macOS",
        "configuration": "Release",
        "tags": "sourcekit-disabled"
      },
      {
        "action": "BuildXcodeWorkspaceScheme",
        "workspace": "ObjectMapper.xcworkspace",
        "scheme": "ObjectMapper-tvOS",
        "destination": "generic/platform=tvOS",
        "configuration": "Release"
      },
      {
        "action": "BuildXcodeWorkspaceScheme",
        "workspace": "ObjectMapper.xcworkspace",
        "scheme": "ObjectMapper-watchOS",
        "destination": "generic/platform=watchOS",
        "configuration": "Release"
      }
    ]
  },
  {
    "repository": "Git",
    "url": "https://github.com/pointfreeco/swift-overture.git",
    "path": "Overture",
    "branch": "main",
    "maintainer": "support@pointfree.co",
    "compatibility": [
      {
        "version": "5.0",
        "commit": "f61b98879b61affe3236796ef4daa3d6f9ff783b"
      }
    ],
    "platforms": [
      "Darwin",
      "Linux"
    ],
    "actions": [
      {
        "action": "BuildXcodeWorkspaceScheme",
        "workspace": "Overture.xcworkspace",
        "scheme": "Overture_macOS",
        "destination": "generic/platform=macOS",
        "configuration": "Release"
      },
      {
        "action": "BuildXcodeWorkspaceScheme",
        "workspace": "Overture.xcworkspace",
        "scheme": "Overture_iOS",
        "destination": "generic/platform=iOS",
        "configuration": "Release"
      },
      {
        "action": "BuildXcodeWorkspaceScheme",
        "workspace": "Overture.xcworkspace",
        "scheme": "Overture_tvOS",
        "destination": "generic/platform=tvOS",
        "configuration": "Release"
      },
      {
        "action": "BuildXcodeWorkspaceScheme",
        "workspace": "Overture.xcworkspace",
        "scheme": "Overture_watchOS",
        "destination": "generic/platform=watchOS",
        "configuration": "Release"
      },
      {
        "action": "BuildSwiftPackage",
        "configuration": "release",
        "tags": "swiftpm"
      },
      {
        "action": "TestSwiftPackage"
      }
    ]
  },
  {
    "repository": "Git",
    "url": "https://github.com/PerfectlySoft/Perfect.git",
    "path": "Perfect",
    "branch": "master",
    "maintainer": "sean@perfect.org",
    "compatibility": [
      {
        "version": "4.2",
        "commit": "cdc17d544ec8e87da5f3b24cdbda8d02d77bb943"
      }
    ],
    "platforms": [
      "Darwin",
      "Linux"
    ],
    "actions": [
      {
        "action": "BuildSwiftPackage",
        "configuration": "release",
        "tags": "sourcekit-disabled swiftpm",
        "xfail": [
            {
                "issue": "rdar://83373864",
                "platform": "Linux",
                "compatibility": "4.2",
                "branch": ["main", "release/5.6", "release/5.7"],
                "job": ["source-compat"]
            }
        ]
      }
    ]
  },
  {
    "repository": "Git",
    "url": "https://github.com/willowtreeapps/PinkyPromise.git",
    "path": "PinkyPromise",
    "branch": "master",
    "compatibility": [
      {
        "version": "4.2",
        "commit": "131ad277b9b63e198606d46999217e9e0cc452c6"
      },
      {
        "version": "5.0",
        "commit": "131ad277b9b63e198606d46999217e9e0cc452c6"
      }
    ],
    "platforms": [
      "Darwin"
    ],
    "maintainer": "connerk@gmail.com",
    "actions": [
      {
        "action": "BuildXcodeProjectScheme",
        "project": "PinkyPromise.xcodeproj",
        "scheme": "PinkyPromise_iOS",
        "destination": "generic/platform=iOS",
        "configuration": "Release"
      },
      {
        "action": "BuildXcodeProjectScheme",
        "project": "PinkyPromise.xcodeproj",
        "scheme": "PinkyPromise_macOS",
        "destination": "generic/platform=macOS",
        "configuration": "Release",
        "tags": "sourcekit-disabled"
      },
      {
        "action": "BuildSwiftPackage",
        "configuration": "release",
        "tags": "swiftpm"
      },
      {
        "action": "TestXcodeProjectScheme",
        "project": "PinkyPromise.xcodeproj",
        "scheme": "PinkyPromise_iOS",
        "destination": "platform=iOS Simulator,name=iPhone 7",
        "configuration": "Release"
      },
      {
        "action": "TestXcodeProjectScheme",
        "project": "PinkyPromise.xcodeproj",
        "scheme": "PinkyPromise_macOS",
        "destination": "platform=macOS",
        "configuration": "Release"
      },
      {
        "action": "TestSwiftPackage"
      }
    ]
  },
  {
    "repository": "Git",
    "url": "https://github.com/pinterest/plank.git",
    "path": "Plank",
    "branch": "master",
    "compatibility": [
      {
        "version": "4.2",
        "commit": "71a3a5ce5e38161eaf4e46a7f609f2e4523d8248"
      },
      {
        "version": "5.0",
        "commit": "71a3a5ce5e38161eaf4e46a7f609f2e4523d8248"
      }
    ],
    "maintainer": "rmalik@pinterest.com",
    "platforms": [
      "Darwin",
      "Linux"
    ],
    "actions": [
      {
        "action": "BuildSwiftPackage",
        "configuration": "release",
        "tags": "sourcekit-disabled swiftpm"
      },
      {
        "action": "TestSwiftPackage"
      }
    ]
  },
  {
    "repository": "Git",
    "url": "https://github.com/ProcedureKit/ProcedureKit.git",
    "path": "ProcedureKit",
    "branch": "master",
    "maintainer": "danthorpe@me.com",
    "compatibility": [
      {
        "version": "4.2",
        "commit": "94193d59bc06689526772023428402da1e0e299f"
      },
      {
        "version": "5.0",
        "commit": "a7fa565e648d90083c7f10c0c6be9bf249dcdbde"
      }
    ],
    "platforms": [
      "Darwin"
    ],
    "actions": [
      {
        "action": "BuildXcodeProjectTarget",
        "project": "ProcedureKit.xcodeproj",
        "target": "ProcedureKit",
        "destination": "platform=macOS",
        "configuration": "Release",
        "tags": "sourcekit-disabled"
      },
      {
        "action": "BuildXcodeProjectTarget",
        "project": "ProcedureKit.xcodeproj",
        "target": "ProcedureKit",
        "destination": "generic/platform=iOS",
        "configuration": "Release"
      },
      {
        "action": "BuildXcodeProjectTarget",
        "project": "ProcedureKit.xcodeproj",
        "target": "ProcedureKit",
        "destination": "generic/platform=watchOS",
        "configuration": "Release"
      },
      {
        "action": "BuildXcodeProjectTarget",
        "project": "ProcedureKit.xcodeproj",
        "target": "ProcedureKit",
        "destination": "generic/platform=tvOS",
        "configuration": "Release"
      },
      {
        "action": "BuildXcodeProjectTarget",
        "project": "ProcedureKit.xcodeproj",
        "target": "ProcedureKitCloud",
        "destination": "platform=macOS",
        "configuration": "Release",
        "tags": "sourcekit-disabled"
      },
      {
        "action": "TestXcodeProjectTarget",
        "project": "ProcedureKit.xcodeproj",
        "target": "ProcedureKit",
        "destination": "platform=macOS"
      }
    ]
  },
  {
    "repository": "Git",
    "url": "https://github.com/mxcl/PromiseKit.git",
    "path": "PromiseKit",
    "branch": "master",
    "maintainer": "mxcl@me.com",
    "compatibility": [
      {
        "version": "4.0",
        "commit": "c538a244b110389483c71d5801f7944e042b5b7b"
      },
      {
        "version": "5.0",
        "commit": "8e5f5d0945afc0bb6ee16a9ac12470722590b563"
      }
    ],
    "platforms": [
      "Darwin",
      "Linux"
    ],
    "actions": [
      {
        "action": "BuildXcodeProjectTarget",
        "project": "PromiseKit.xcodeproj",
        "target": "PromiseKit",
        "destination": "generic/platform=macOS",
        "configuration": "Release",
        "tags": "sourcekit-disabled"
      },
      {
        "action": "BuildXcodeProjectTarget",
        "project": "PromiseKit.xcodeproj",
        "target": "PromiseKit",
        "destination": "generic/platform=iOS",
        "configuration": "Release"
      },
      {
        "action": "BuildXcodeProjectTarget",
        "project": "PromiseKit.xcodeproj",
        "target": "PromiseKit",
        "destination": "generic/platform=watchOS",
        "configuration": "Release"
      },
      {
        "action": "BuildXcodeProjectTarget",
        "project": "PromiseKit.xcodeproj",
        "target": "PromiseKit",
        "destination": "generic/platform=tvOS",
        "configuration": "Release"
      }
    ]
  },
  {
    "repository": "Git",
    "url": "https://github.com/mac-cain13/R.swift.git",
    "path": "R.swift",
    "branch": "master",
    "maintainer": "tom@lokhorst.eu",
    "compatibility": [
      {
        "version": "4.2",
        "commit": "f96758593573d3d1d9ae8084721033ab0bf392f6"
      },
      {
        "version": "5.0",
        "commit": "f96758593573d3d1d9ae8084721033ab0bf392f6"
      }
    ],
    "platforms": [
      "Darwin"
    ],
    "actions": [
      {
        "action": "BuildSwiftPackage",
        "configuration": "release",
        "tags": "sourcekit-disabled swiftpm"
      },
      {
        "action": "TestSwiftPackage"
      }
    ]
  },
  {
    "repository": "Git",
    "url": "https://github.com/asynchrony/Re-Lax.git",
    "path": "Re-Lax",
    "branch": "master",
    "maintainer": "marksands07@gmail.com",
    "compatibility": [
      {
        "version": "4.0",
        "commit": "4502081d713257bb414d7dffa25f10ba59fa6770"
      },
      {
        "version": "5.0",
        "commit": "38739c2e30ae554ec78704576e4509190324794c"
      }
    ],
    "platforms": [
      "Darwin"
    ],
    "actions": [
      {
        "action": "BuildXcodeWorkspaceScheme",
        "workspace": "ReLax.xcworkspace",
        "scheme": "ReLax",
        "destination": "generic/platform=tvOS",
        "configuration": "Release",
        "tags": "sourcekit-disabled"
      }
    ]
  },
  {
    "repository": "Git",
    "url": "https://github.com/ReSwift/ReSwift.git",
    "path": "ReSwift",
    "branch": "master",
    "maintainer": "Benjamin.Encz@gmail.com",
    "compatibility": [
      {
        "version": "4.2",
        "commit": "beeb3c6368d573980a703ea37ab58e01f2a825c5"
      },
      {
        "version": "5.0",
        "commit": "beeb3c6368d573980a703ea37ab58e01f2a825c5"
      }
    ],
    "platforms": [
      "Darwin"
    ],
    "actions": [
      {
        "action": "BuildXcodeProjectScheme",
        "project": "ReSwift.xcodeproj",
        "scheme": "ReSwift-iOS",
        "destination": "generic/platform=iOS",
        "configuration": "Release"
      },
      {
        "action": "BuildXcodeProjectScheme",
        "project": "ReSwift.xcodeproj",
        "scheme": "ReSwift-macOS",
        "destination": "generic/platform=macOS",
        "configuration": "Release",
        "tags": "sourcekit-disabled"
      },
      {
        "action": "BuildXcodeProjectScheme",
        "project": "ReSwift.xcodeproj",
        "scheme": "ReSwift-tvOS",
        "destination": "generic/platform=tvOS",
        "configuration": "Release"
      },
      {
        "action": "BuildXcodeProjectScheme",
        "project": "ReSwift.xcodeproj",
        "scheme": "ReSwift-watchOS",
        "destination": "generic/platform=watchOS",
        "configuration": "Release"
      }
    ]
  },
  {
    "repository": "Git",
    "url": "https://github.com/ReactiveCocoa/ReactiveCocoa.git",
    "path": "ReactiveCocoa",
    "branch": "master",
    "compatibility": [
      {
        "version": "4.0",
        "commit": "72dd2096c04e66bb10a5dd0c230c7a7ceef467e9"
      },
      {
        "version": "5.0",
        "commit": "78e2c70921dfe2f291d302cb61d00c9ff1c9bced"
      }
    ],
    "platforms": [
      "Darwin"
    ],
    "maintainer": "anders@andersha.com",
    "actions": [
      {
        "action": "BuildXcodeWorkspaceScheme",
        "workspace": "ReactiveCocoa.xcworkspace",
        "scheme": "ReactiveCocoa-macOS",
        "destination": "generic/platform=macOS",
        "configuration": "Release",
        "tags": "sourcekit-disabled"
      },
      {
        "action": "BuildXcodeWorkspaceScheme",
        "workspace": "ReactiveCocoa.xcworkspace",
        "scheme": "ReactiveCocoa-iOS",
        "destination": "generic/platform=iOS",
        "configuration": "Release",
        "xfail": [
          {
            "issue": "rdar://problem/68590422",
            "compatibility": ["4.0", "5.0"],
            "branch": ["release/5.4"],
            "configuration": "debug",
            "job": ["source-compat"]
          }
        ]
      },
      {
        "action": "BuildXcodeWorkspaceScheme",
        "workspace": "ReactiveCocoa.xcworkspace",
        "scheme": "ReactiveCocoa-tvOS",
        "destination": "generic/platform=tvOS",
        "configuration": "Release",
        "xfail": [
          {
            "issue": "rdar://problem/68590422",
            "compatibility": ["4.0", "5.0"],
            "branch": ["release/5.4"],
            "configuration": "debug",
            "job": ["source-compat"]
          }
        ]
      },
      {
        "action": "BuildXcodeWorkspaceScheme",
        "workspace": "ReactiveCocoa.xcworkspace",
        "scheme": "ReactiveCocoa-watchOS",
        "destination": "generic/platform=watchOS",
        "configuration": "Release"
      }
    ]
  },
  {
    "repository": "Git",
    "url": "https://github.com/DeclarativeHub/ReactiveKit.git",
    "path": "ReactiveKit",
    "branch": "master",
    "compatibility": [
      {
        "version": "5.0",
        "commit": "f1fddaecf532745a3b4d34793cb2763f42de3b60"
      }
    ],
    "platforms": [
      "Darwin",
      "Linux"
    ],
    "maintainer": "srdan.rasic@gmail.com",
    "actions": [
      {
        "action": "BuildXcodeWorkspaceScheme",
        "workspace": "ReactiveKit.xcworkspace",
        "scheme": "ReactiveKit-macOS",
        "destination": "generic/platform=macOS",
        "configuration": "Release"
      },
      {
        "action": "BuildXcodeWorkspaceScheme",
        "workspace": "ReactiveKit.xcworkspace",
        "scheme": "ReactiveKit-iOS",
        "destination": "generic/platform=iOS",
        "configuration": "Release",
        "xfail": [
          {
            "issue": "https://github.com/apple/swift/issues/57435",
            "compatibility": ["5.0"],
            "branch": ["main", "release/5.5", "release/5.6", "release/5.7"],
            "job": ["source-compat"]
          }
        ]
      },
      {
        "action": "BuildXcodeWorkspaceScheme",
        "workspace": "ReactiveKit.xcworkspace",
        "scheme": "ReactiveKit-tvOS",
        "destination": "generic/platform=tvOS",
        "configuration": "Release"
      },
      {
        "action": "BuildXcodeWorkspaceScheme",
        "workspace": "ReactiveKit.xcworkspace",
        "scheme": "ReactiveKit-watchOS",
        "destination": "generic/platform=watchOS",
        "configuration": "Release"
      },
      {
        "action": "TestXcodeWorkspaceScheme",
        "workspace": "ReactiveKit.xcworkspace",
        "scheme": "ReactiveKit-iOS",
        "destination": "platform=iOS Simulator,name=iPhone 11"
      },
      {
        "action": "BuildSwiftPackage",
        "configuration": "release",
        "tags": "swiftpm"
      },
      {
        "action": "TestSwiftPackage"
      }
    ]
  },
  {
    "repository": "Git",
    "url": "https://github.com/ReactiveCocoa/ReactiveSwift.git",
    "path": "ReactiveSwift",
    "branch": "master",
    "compatibility": [
      {
        "version": "4.0",
        "commit": "46fb4d4a8285286e54929add1d12f384675895c6"
      },
      {
        "version": "5.0",
        "commit": "e60a8b14536399613ded1c8e651aa31e1867f2ea"
      }
    ],
    "platforms": [
      "Darwin",
      "Linux"
    ],
    "maintainer": "anders@andersha.com",
    "actions": [
      {
        "action": "BuildXcodeWorkspaceScheme",
        "workspace": "ReactiveSwift.xcworkspace",
        "scheme": "ReactiveSwift-macOS",
        "destination": "generic/platform=macOS",
        "configuration": "Release",
        "tags": "sourcekit-disabled"
      },
      {
        "action": "BuildXcodeWorkspaceScheme",
        "workspace": "ReactiveSwift.xcworkspace",
        "scheme": "ReactiveSwift-iOS",
        "destination": "generic/platform=iOS",
        "configuration": "Release"
      },
      {
        "action": "BuildXcodeWorkspaceScheme",
        "workspace": "ReactiveSwift.xcworkspace",
        "scheme": "ReactiveSwift-tvOS",
        "destination": "generic/platform=tvOS",
        "configuration": "Release"
      },
      {
        "action": "BuildXcodeWorkspaceScheme",
        "workspace": "ReactiveSwift.xcworkspace",
        "scheme": "ReactiveSwift-watchOS",
        "destination": "generic/platform=watchOS",
        "configuration": "Release"
      }
    ]
  },
  {
    "repository": "Git",
    "url": "https://github.com/antitypical/Result.git",
    "path": "Result",
    "branch": "master",
    "compatibility": [
      {
        "version": "4.2",
        "commit": "2fe5b325a8a54e77c545b2f511213420da133b8c"
      },
      {
        "version": "5.0",
        "commit": "c30700bfcab7f555bf1d386fdd609407a94f369c"
      }
    ],
    "maintainer": "matt@diephouse.com",
    "platforms": [
      "Darwin",
      "Linux"
    ],
    "actions": [
      {
        "action": "BuildSwiftPackage",
        "configuration": "release",
        "tags": "sourcekit sourcekit-smoke swiftpm"
      },
      {
        "action": "TestSwiftPackage"
      }
    ]
  },
  {
    "repository": "Git",
    "url": "https://github.com/RxSwiftCommunity/RxDataSources",
    "path": "RxDataSources",
    "branch": "main",
    "maintainer": "krunoslav.zaher@gmail.com",
    "compatibility": [
      {
        "version": "4.0",
        "commit": "5458733cb4d2a1ca6a457804921a5fac4b72fca2"
      }
    ],
    "platforms": [
      "Darwin"
    ],
    "actions": [
      {
        "action": "BuildSwiftPackage",
        "configuration": "release",
        "tags": "swiftpm"
      }
    ]
  },
  {
    "repository": "Git",
    "url": "https://github.com/igor-makarov/RxReactiveObjC.git",
    "path": "RxReactiveObjC",
    "branch": "main",
    "maintainer": "igormaka@gmail.com",
    "compatibility": [
      {
        "version": "4.2",
        "commit": "ec478bb68edbb8f10a7982bcffe9f1779de4e58b"
      },
      {
        "version": "5.0",
        "commit": "ec478bb68edbb8f10a7982bcffe9f1779de4e58b"
      }
    ],
    "platforms": [
      "Darwin"
    ],
    "actions": [
      {
        "action": "BuildSwiftPackage",
        "xfail": [
          {
            "issue": "https://github.com/apple/swift/issues/57554",
            "compatibility": ["4.2", "5.0"],
            "branch": ["main", "release/5.5", "release/5.6", "release/5.7"],
            "job": ["source-compat"]
          }
        ],
        "configuration": "release"
      },
      {
        "action": "TestSwiftPackage"
      }
    ]
  },
  {
    "repository": "Git",
    "url": "https://github.com/ReactiveX/RxSwift.git",
    "path": "RxSwift",
    "branch": "main",
    "maintainer": "krunoslav.zaher@gmail.com",
    "compatibility": [
      {
        "version": "5.0",
        "commit": "70b8a33c5c3f4c3b15ebf10b638d2b15cfafb814"
      }
    ],
    "platforms": [
      "Darwin"
    ],
    "actions": [
      {
        "action": "BuildXcodeWorkspaceScheme",
        "workspace": "Rx.xcworkspace",
        "scheme": "RxSwift",
        "destination": "platform=macOS",
        "configuration": "Release",
        "tags": "sourcekit-disabled"
      },
      {
        "action": "BuildXcodeWorkspaceScheme",
        "workspace": "Rx.xcworkspace",
        "scheme": "RxSwift",
        "destination": "generic/platform=iOS",
        "configuration": "Release"
      },
      {
        "action": "BuildXcodeWorkspaceScheme",
        "workspace": "Rx.xcworkspace",
        "scheme": "RxSwift",
        "destination": "generic/platform=tvOS",
        "configuration": "Release"
      },
      {
        "action": "BuildXcodeWorkspaceScheme",
        "workspace": "Rx.xcworkspace",
        "scheme": "RxSwift",
        "destination": "generic/platform=watchOS",
        "configuration": "Release"
      },
      {
        "action": "BuildXcodeWorkspaceScheme",
        "workspace": "Rx.xcworkspace",
        "scheme": "RxCocoa",
        "destination": "platform=macOS",
        "configuration": "Release",
        "tags": "sourcekit-disabled",
        "xfail": {
          "issue": "https://github.com/apple/swift/issues/53532",
          "compatibility": "5.0",
          "branch": ["main", "release/5.3", "release/5.4", "release/5.5", "release/5.6", "release/5.7"],
          "job": ["source-compat"]
        }
      },
      {
        "action": "BuildXcodeWorkspaceScheme",
        "workspace": "Rx.xcworkspace",
        "scheme": "RxCocoa",
        "destination": "generic/platform=iOS",
        "configuration": "Release"
      },
      {
        "action": "BuildXcodeWorkspaceScheme",
        "workspace": "Rx.xcworkspace",
        "scheme": "RxCocoa",
        "destination": "generic/platform=tvOS",
        "configuration": "Release"
      },
      {
        "action": "BuildXcodeWorkspaceScheme",
        "workspace": "Rx.xcworkspace",
        "scheme": "RxCocoa",
        "destination": "generic/platform=watchOS",
        "configuration": "Release"
      },
      {
        "action": "BuildXcodeWorkspaceScheme",
        "workspace": "Rx.xcworkspace",
        "scheme": "RxBlocking",
        "destination": "platform=macOS",
        "configuration": "Release",
        "tags": "sourcekit-disabled"
      },
      {
        "action": "BuildXcodeWorkspaceScheme",
        "workspace": "Rx.xcworkspace",
        "scheme": "RxBlocking",
        "destination": "generic/platform=iOS",
        "configuration": "Release"
      },
      {
        "action": "BuildXcodeWorkspaceScheme",
        "workspace": "Rx.xcworkspace",
        "scheme": "RxBlocking",
        "destination": "generic/platform=tvOS",
        "configuration": "Release"
      },
      {
        "action": "BuildXcodeWorkspaceScheme",
        "workspace": "Rx.xcworkspace",
        "scheme": "RxBlocking",
        "destination": "generic/platform=watchOS",
        "configuration": "Release"
      },
      {
        "action": "BuildXcodeWorkspaceScheme",
        "workspace": "Rx.xcworkspace",
        "scheme": "RxTest",
        "destination": "platform=macOS",
        "configuration": "Release",
        "tags": "sourcekit-disabled",
        "xfail": [
          {
            "issue": "https://github.com/apple/swift/issues/57007;rdar://81276100",
            "compatibility": ["5.0"],
            "branch": ["main", "release/5.5", "release/5.6", "release/5.7"],
            "job": ["source-compat"]
          }
        ]
      },
      {
        "action": "BuildXcodeWorkspaceScheme",
        "workspace": "Rx.xcworkspace",
        "scheme": "RxTest",
        "destination": "generic/platform=iOS",
        "configuration": "Release",
        "xfail": [
          {
            "issue": "https://github.com/apple/swift/issues/57007;rdar://81276100",
            "compatibility": ["5.0"],
            "branch": ["main", "release/5.5", "release/5.6", "release/5.7"],
            "job": ["source-compat"]
          }
        ]
      },
      {
        "action": "BuildXcodeWorkspaceScheme",
        "workspace": "Rx.xcworkspace",
        "scheme": "RxTest",
        "destination": "generic/platform=tvOS",
        "configuration": "Release",
        "xfail": [
          {
            "issue": "https://github.com/apple/swift/issues/57007;rdar://81276100",
            "compatibility": ["5.0"],
            "branch": ["main", "release/5.5", "release/5.6", "release/5.7"],
            "job": ["source-compat"]
          }
        ]
      }
    ]
  },
  {
    "repository": "Git",
    "url": "https://github.com/Bouke/SRP.git",
    "path": "SRP",
    "branch": "master",
    "maintainer": "bouke@haarsma.eu",
    "compatibility": [
      {
        "version": "4.0",
        "commit": "b166838d4cf9218933c03151d62e50772460f95e"
      },
      {
        "version": "5.0",
        "commit": "8d2561b17fbac2eecd024dc6906777341307951d"
      }
    ],
    "platforms": [
      "Darwin"
    ],
    "actions": [
      {
        "action": "BuildSwiftPackage",
        "configuration": "release",
        "tags": "sourcekit-disabled swiftpm",
        "xfail": [
            {
                "issue": "https://github.com/apple/swift/issues/55630",
                "compatibility": ["4.0", "5.0"],
                "branch": ["release/5.4", "release/5.5", "release/5.6"],
                "job": ["source-compat"]
            },
            {
                "issue": "rdar://91670339",
                "compatibility": ["4.0"],
                "branch": ["main"],
                "job": ["source-compat"]
            }
        ]
      },
      {
        "action": "TestSwiftPackage"
      }
    ]
  },
  {
    "repository": "Git",
    "url": "https://github.com/nodes-ios/Serpent.git",
    "path": "Serpent",
    "branch": "master",
    "maintainer": "ios@nodes.dk",
    "compatibility": [
      {
        "version": "4.2",
        "commit": "61d72cd2fbe8a0e9ab69878eb585a99eb15859cc"
      },
      {
        "version": "5.0",
        "commit": "61d72cd2fbe8a0e9ab69878eb585a99eb15859cc"
      }
    ],
    "platforms": [
      "Darwin"
    ],
    "actions": [
      {
        "action": "BuildSwiftPackage",
        "configuration": "release",
        "tags": "sourcekit-disabled swiftpm"
      }
    ]
  },
  {
    "repository": "Git",
    "url": "https://github.com/krzysztofzablocki/Sourcery.git",
    "path": "Sourcery",
    "branch": "master",
    "maintainer": "krzysztof.zablocki@pixle.pl",
    "compatibility": [
      {
        "version": "5.0",
        "commit": "6e7daf6065bc21f2be038c00fcaac520fe473b9c"
      }
    ],
    "platforms": [
      "Darwin"
    ],
    "actions": [
      {
        "action": "BuildSwiftPackage",
        "configuration": "release",
        "tags": "sourcekit-disabled swiftpm"
      },
      {
        "action": "TestSwiftPackage"
      }
    ]
  },
  {
    "repository": "Git",
    "url": "https://github.com/daltoniam/Starscream",
    "path": "Starscream",
    "branch": "master",
    "maintainer": "daltoniam@gmail.com",
    "compatibility": [
      {
        "version": "4.0",
        "commit": "114e5df9b6251970a069e8f1c0cbb5802759f0a9"
      },
      {
        "version": "5.0",
        "commit": "a2ed45c0b2f996cb8c335c4f270ecc68c3bd4c0f"
      }
    ],
    "platforms": [
      "Darwin"
    ],
    "actions": [
      {
        "action": "BuildXcodeProjectScheme",
        "project": "examples/AutobahnTest/Autobahn.xcodeproj",
        "scheme": "Starscream",
        "destination": "generic/platform=iOS",
        "configuration": "Release"
      },
      {
        "action": "BuildXcodeProjectScheme",
        "project": "examples/SimpleTest/SimpleTest.xcodeproj",
        "scheme": "Starscream",
        "destination": "generic/platform=iOS",
        "configuration": "Release"
      },
      {
        "action": "BuildXcodeProjectScheme",
        "project": "Starscream.xcodeproj",
        "scheme": "Starscream",
        "destination": "generic/platform=iOS",
        "configuration": "Release",
        "tags": "sourcekit-disabled"
      }
    ]
  },
  {
    "repository": "Git",
    "url": "https://github.com/mattt/Surge",
    "path": "Surge",
    "branch": "master",
    "maintainer": "rfdickerson@gmail.com",
    "compatibility": [
      {
        "version": "4.2",
        "commit": "38a328eefe5ffef13d28dcb2804d2772aecf6107"
      },
      {
        "version": "5.0",
        "commit": "38a328eefe5ffef13d28dcb2804d2772aecf6107"
      }
    ],
    "platforms": [
      "Darwin"
    ],
    "actions": [
      {
        "action": "BuildXcodeProjectScheme",
        "project": "Surge.xcodeproj",
        "scheme": "Surge-iOS",
        "destination": "generic/platform=iOS",
        "configuration": "Release"
      },
      {
        "action": "BuildXcodeProjectScheme",
        "project": "Surge.xcodeproj",
        "scheme": "Surge-macOS",
        "destination": "generic/platform=macOS",
        "configuration": "Release",
        "tags": "sourcekit-disabled"
      },
      {
        "action": "BuildXcodeProjectScheme",
        "project": "Surge.xcodeproj",
        "scheme": "Surge-tvOS",
        "destination": "generic/platform=tvOS",
        "configuration": "Release"
      },
      {
        "action": "BuildXcodeProjectScheme",
        "project": "Surge.xcodeproj",
        "scheme": "Surge-watchOS",
        "destination": "generic/platform=watchOS",
        "configuration": "Release"
      }
    ]
  },
  {
    "repository": "Git",
    "url": "https://github.com/apple/swift-algorithms",
    "path": "swift-algorithms",
    "branch": "main",
    "maintainer": "natecook@apple.com",
    "compatibility": [
      {
        "version": "5.0",
        "commit": "3864606e00177c3438db075df56659cdfbc01ca8"
      }
    ],
    "platforms": [
      "Darwin"
    ],
    "actions": [
      {
        "action": "BuildSwiftPackage",
        "configuration": "release",
        "tags": "swiftpm"
      },
      {
        "action": "TestSwiftPackage"
      }
    ]
  },
  {
    "repository": "Git",
    "url": "https://github.com/apple/swift-argument-parser",
    "path": "swift-argument-parser",
    "branch": "main",
    "maintainer": "natecook@apple.com",
    "compatibility": [
      {
        "version": "5.0",
        "commit": "41f5fe52a34b2c7b9938996387fabfaca21918bd"
      }
    ],
    "platforms": [
      "Darwin"
    ],
    "actions": [
      {
        "action": "BuildSwiftPackage",
        "configuration": "release",
        "tags": "swiftpm"
      },
      {
        "action": "TestSwiftPackage"
      }
    ]
  },
  {
    "repository": "Git",
    "url": "https://github.com/apple/swift-atomics",
    "path": "swift-atomics",
    "branch": "main",
    "maintainer": "klorentey@apple.com",
    "compatibility": [
      {
        "version": "5.0",
        "commit": "df9f811f19a852fa7b78af9cffa8ec447eaeb40a"
      }
    ],
    "platforms": [
      "Darwin",
      "Linux"
    ],
    "actions": [
      {
        "action": "BuildSwiftPackage",
        "configuration": "release",
        "tags": "swiftpm"
      },
      {
        "action": "TestSwiftPackage"
      }
    ]
  },
  {
    "repository": "Git",
    "url": "https://github.com/apple/swift-standard-library-preview.git",
    "path": "swift-standard-library-preview",
    "branch": "main",
    "maintainer": "guillaume.lessard@apple.com",
    "compatibility": [
      {
        "version": "5.0",
        "commit": "6f72db4c56431d2a2aba0ea41697f60f7cd5917e"
      }
    ],
    "platforms": [
      "Darwin",
      "Linux"
    ],
    "actions": [
      {
        "action": "BuildSwiftPackage",
        "configuration": "release"
      },
      {
        "action": "TestSwiftPackage"
      }
    ]
  },
  {
    "repository": "Git",
    "url": "https://github.com/malcommac/SwiftDate",
    "path": "SwiftDate",
    "branch": "master",
    "maintainer": "me@danielemargutti.com",
    "compatibility": [
      {
        "version": "5.0",
        "commit": "6190d0cefff3013e77ed567e6b074f324e5c5bf5"
      }
    ],
    "platforms": [
      "Darwin"
    ],
    "actions": [
      {
        "action": "BuildXcodeProjectScheme",
        "project": "SwiftDate.xcodeproj",
        "scheme": "SwiftDate-iOS",
        "destination": "generic/platform=iOS",
        "configuration": "Release"
      },
      {
        "action": "BuildXcodeProjectScheme",
        "project": "SwiftDate.xcodeproj",
        "scheme": "SwiftDate-macOS",
        "destination": "generic/platform=macOS",
        "configuration": "Release",
        "tags": "sourcekit-disabled"
      },
      {
        "action": "BuildXcodeProjectScheme",
        "project": "SwiftDate.xcodeproj",
        "scheme": "SwiftDate-tvOS",
        "destination": "generic/platform=tvOS",
        "configuration": "Release"
      },
      {
        "action": "BuildXcodeProjectScheme",
        "project": "SwiftDate.xcodeproj",
        "scheme": "SwiftDate-watchOS",
        "destination": "generic/platform=watchOS",
        "configuration": "Release"
      }
    ]
  },
  {
    "repository": "Git",
    "url": "https://github.com/nicklockwood/SwiftFormat.git",
    "path": "SwiftFormat",
    "branch": "master",
    "compatibility": [
      {
        "version": "4.2",
        "commit": "d42194f66bfb0e721037a2fac28cd2402bb68f68"
      }
    ],
    "maintainer": "nick@charcoaldesign.co.uk",
    "platforms": [
      "Darwin",
      "Linux"
    ],
    "actions": [
      {
        "action": "BuildSwiftPackage",
        "configuration": "release"
      },
      {
        "action": "TestSwiftPackage"
      }
    ]
  },
  {
    "repository": "Git",
    "url": "https://github.com/davecom/SwiftGraph.git",
    "path": "SwiftGraph",
    "branch": "master",
    "maintainer": "david@oaksnow.com",
    "compatibility": [
      {
        "version": "4.0",
        "commit": "6c8c5d699db17f3726776656a09f058bb29d76ec"
      },
      {
        "version": "4.2",
        "commit": "f4948e01657156afbf0687cd4113990dd3c0971d"
      },
      {
        "version": "5.0",
        "commit": "872092a1285fc61f03bd886f01822145eb13fde4"
      }
    ],
    "platforms": [
      "Darwin",
      "Linux"
    ],
    "actions": [
      {
        "action": "BuildSwiftPackage",
        "configuration": "release",
        "tags": "sourcekit-disabled swiftpm"
      }
    ]
  },
  {
    "repository": "Git",
    "url": "https://github.com/realm/SwiftLint.git",
    "path": "SwiftLint-Legacy",
    "branch": "master",
    "compatibility": [
      {
        "version": "4.0",
        "commit": "60f98ec50d74c6e6aa7c527493d844960653f3a6"
      },
      {
        "version": "4.2",
        "commit": "60f98ec50d74c6e6aa7c527493d844960653f3a6"
      }
    ],
    "maintainer": "jp@jpsim.com",
    "platforms": [
      "Darwin"
    ],
    "actions": [
      {
        "action": "BuildSwiftPackage",
        "configuration": "release",
        "tags": "sourcekit-disabled swiftpm"
      },
      {
        "action": "TestSwiftPackage"
      }
    ]
  },
  {
    "repository": "Git",
    "url": "https://github.com/realm/SwiftLint.git",
    "path": "SwiftLint",
    "branch": "master",
    "compatibility": [
      {
        "version": "5.0",
        "commit": "180d94132758dd183124ab1e63d6aa8e10023ec2"
      }
    ],
    "maintainer": "jp@jpsim.com",
    "platforms": [
      "Darwin",
      "Linux"
    ],
    "actions": [
      {
        "action": "BuildSwiftPackage",
        "configuration": "release",
        "tags": "sourcekit-disabled swiftpm",
        "xfail": [
            {
                "issue": "rdar://83374141",
                "platform": "Linux",
                "compatibility": "5.0",
                "branch": ["main", "release/5.6", "release/5.7"],
                "job": ["source-compat"]
            }
        ]
      },
      {
        "action": "TestSwiftPackage"
      }
    ]
  },
  {
    "repository": "Git",
    "url": "https://github.com/SwifterSwift/SwifterSwift.git",
    "path": "SwifterSwift",
    "branch": "master",
    "maintainer": "omaralbeik@gmail.com",
    "compatibility": [
      {
        "version": "4.0",
        "commit": "d3c3fdba03cd876baf3c7f675f03ad7c3f32c811"
      },
      {
        "version": "5.0",
        "commit": "ccdc4e4d8c116de133c993370c81263b87c5a4d6"
      }
    ],
    "platforms": [
      "Darwin"
    ],
    "actions": [
      {
        "action": "BuildXcodeWorkspaceScheme",
        "workspace": "SwifterSwift.xcworkspace",
        "scheme": "SwifterSwift-iOS",
        "destination": "generic/platform=iOS",
        "configuration": "Release"
      },
      {
        "action": "BuildXcodeWorkspaceScheme",
        "workspace": "SwifterSwift.xcworkspace",
        "scheme": "SwifterSwift-macOS",
        "destination": "generic/platform=macOS",
        "configuration": "Release",
        "tags": "sourcekit-disabled"
      },
      {
        "action": "BuildXcodeWorkspaceScheme",
        "workspace": "SwifterSwift.xcworkspace",
        "scheme": "SwifterSwift-tvOS",
        "destination": "generic/platform=tvOS",
        "configuration": "Release"
      },
      {
        "action": "BuildXcodeWorkspaceScheme",
        "workspace": "SwifterSwift.xcworkspace",
        "scheme": "SwifterSwift-watchOS",
        "destination": "generic/platform=watchOS",
        "configuration": "Release"
      },
      {
        "action": "TestXcodeWorkspaceScheme",
        "workspace": "SwifterSwift.xcworkspace",
        "scheme": "SwifterSwift-iOSTests",
        "destination": "platform=iOS Simulator,name=iPhone 7,OS=10.2"
      },
      {
        "action": "TestXcodeWorkspaceScheme",
        "workspace": "SwifterSwift.xcworkspace",
        "scheme": "SwifterSwift-tvOSTests",
        "destination": "platform=tvOS Simulator,name=Apple TV 1080p"
      },
      {
        "action": "TestXcodeWorkspaceScheme",
        "workspace": "SwifterSwift.xcworkspace",
        "scheme": "SwifterSwift-macOSTests",
        "destination": "platform=macOS"
      }
    ]
  },
  {
    "repository": "Git",
    "url": "https://github.com/dfunckt/swift-futures",
    "path": "swift-futures",
    "branch": "master",
    "maintainer": "akiskesoglou@gmail.com",
    "compatibility": [
      {
        "version": "5.0",
        "commit": "68500e5501ca9986e996e16736496b5b2491af87"
      }
    ],
    "platforms": [
      "Darwin",
      "Linux"
    ],
    "actions": [
      {
        "action": "BuildSwiftPackage",
        "configuration": "release",
        "tags": "sourcekit-disabled swiftpm"
      },
      {
        "action": "TestSwiftPackage"
      }
    ]
  },
  {
    "repository": "Git",
    "url": "https://github.com/apple/swift-nio",
    "path": "swift-nio",
    "branch": "main",
    "maintainer": "cbenfield@apple.com",
    "compatibility": [
      {
        "version": "4.2",
        "commit": "381fd99df2a2a95a13172b4b18880d4217274e23"
      },
      {
        "version": "5.0",
        "commit": "da23f751eee0d8287cc62824f6e0bc1f3ba2c0b6"
      }
    ],
    "platforms": [
      "Darwin",
      "Linux"
    ],
    "actions": [
      {
        "action": "BuildSwiftPackage",
        "configuration": "release",
        "tags": "sourcekit-disabled swiftpm",
        "xfail": [
          {
            "issue": "rdar://81180448",
            "compatibility": ["4.2", "5.0"],
            "branch": ["main", "release/5.5", "release/5.6", "release/5.7"],
            "job": ["source-compat"]
          }
        ]
      },
      {
        "action": "TestSwiftPackage"
      }
    ]
  },
  {
    "repository": "Git",
    "url": "https://github.com/apple/swift-log",
    "path": "swift-log",
    "branch": "main",
    "maintainer": "ktoso@apple.com",
    "compatibility": [
      {
        "version": "5.0",
        "commit": "16cfcc60e49d940c93367e5fe0e0533bd27e9733"
      }
    ],
    "platforms": [
      "Darwin",
      "Linux"
    ],
    "actions": [
      {
        "action": "BuildSwiftPackage",
        "configuration": "release",
        "tags": "sourcekit-disabled swiftpm"
      },
      {
        "action": "TestSwiftPackage"
      }
    ]
  },
  {
    "repository": "Git",
    "url": "https://github.com/swift-server/async-http-client",
    "path": "async-http-client",
    "branch": "main",
    "maintainer": "ktoso@apple.com",
    "compatibility": [
      {
        "version": "5.0",
        "commit": "a72c5adce3986ff6b5092ae0464a8f2675087860"
      }
    ],
    "platforms": [
      "Darwin",
      "Linux"
    ],
    "actions": [
      {
        "action": "BuildSwiftPackage",
        "configuration": "release",
        "tags": "sourcekit-disabled swiftpm"
      },
      {
        "action": "TestSwiftPackage"
      }
    ]
  },
  {
    "repository": "Git",
    "url": "https://github.com/apple/swift-nio-http2",
    "path": "swift-nio-http2",
    "branch": "main",
    "maintainer": "cbenfield@apple.com",
    "compatibility": [
      {
        "version": "5.0",
        "commit": "492a77b1867c2d31b08a3d7db63de59a8e2399ac"
      }
    ],
    "platforms": [
      "Darwin",
      "Linux"
    ],
    "actions": [
      {
        "action": "BuildSwiftPackage",
        "configuration": "release",
        "tags": "sourcekit-disabled swiftpm"
      },
      {
        "action": "TestSwiftPackage"
      }
    ]
  },
  {
    "repository": "Git",
    "url": "https://github.com/apple/swift-metrics",
    "path": "swift-metrics",
    "branch": "main",
    "maintainer": "ktoso@apple.com",
    "compatibility": [
      {
        "version": "5.0",
        "commit": "68e6cb29387754df21d96cb35d09b6ad0f59300f"
      }
    ],
    "platforms": [
      "Darwin",
      "Linux"
    ],
    "actions": [
      {
        "action": "BuildSwiftPackage",
        "configuration": "release",
        "tags": "sourcekit-disabled swiftpm"
      },
      {
        "action": "TestSwiftPackage"
      }
    ]
  },
  {
    "repository": "Git",
    "url": "https://github.com/apple/swift-nio-extras",
    "path": "swift-nio-extras",
    "branch": "main",
    "maintainer": "cbenfield@apple.com",
    "compatibility": [
      {
        "version": "4.2",
        "commit": "0dbd54199d06c80a35b441c39ac2ef1b78778740"
      },
      {
        "version": "5.0",
        "commit": "66f9a509ed3cc56b6eb367515e421beca4a0af53"
      }
    ],
    "platforms": [
      "Darwin",
      "Linux"
    ],
    "actions": [
      {
        "action": "BuildSwiftPackage",
        "configuration": "release",
        "tags": "sourcekit-disabled swiftpm"
      },
      {
        "action": "TestSwiftPackage"
      }
    ]
  },
  {
    "repository": "Git",
    "url": "https://github.com/apple/swift-nio-ssl",
    "path": "swift-nio-ssl",
    "branch": "main",
    "maintainer": "cbenfield@apple.com",
    "compatibility": [
      {
        "version": "5.0",
        "commit": "6363cdf6d2fb863e82434f3c4618f4e896e37569"
      }
    ],
    "platforms": [
      "Darwin",
      "Linux"
    ],
    "actions": [
      {
        "action": "BuildSwiftPackage",
        "configuration": "release",
        "tags": "sourcekit-disabled swiftpm"
      },
      {
        "action": "TestSwiftPackage"
      }
    ]
  },
  {
    "repository": "Git",
    "url": "https://github.com/apple/swift-nio-ssh",
    "path": "swift-nio-ssh",
    "branch": "main",
    "maintainer": "cbenfield@apple.com",
    "compatibility": [
      {
        "version": "5.0",
        "commit": "09778e0388bda898c7592887f2ec84bb81ef21eb"
      }
    ],
    "platforms": [
      "Darwin",
      "Linux"
    ],
    "actions": [
      {
        "action": "BuildSwiftPackage",
        "configuration": "release",
        "tags": "sourcekit-disabled swiftpm"
      },
      {
        "action": "TestSwiftPackage"
      }
    ]
  },
  {
    "repository": "Git",
    "url": "https://github.com/apple/swift-nio-transport-services",
    "path": "swift-nio-transport-services",
    "branch": "main",
    "maintainer": "cbenfield@apple.com",
    "compatibility": [
      {
        "version": "5.0",
        "commit": "e7f5278a26442dc46783ba7e063643d524e414a0"
      }
    ],
    "platforms": [
      "Darwin",
      "Linux"
    ],
    "actions": [
      {
        "action": "BuildSwiftPackage",
        "configuration": "release",
        "tags": "sourcekit-disabled swiftpm"
      },
      {
        "action": "TestSwiftPackage"
      }
    ]
  },
  {
    "repository": "Git",
    "url": "https://github.com/apple/swift-crypto",
    "path": "swift-crypto",
    "branch": "main",
    "maintainer": "cbenfield@apple.com",
    "compatibility": [
      {
        "version": "5.0",
        "commit": "127d3745c37b5705e4bc8d16c7951c48dcc3332c"
      }
    ],
    "platforms": [
      "Darwin",
      "Linux"
    ],
    "actions": [
      {
        "action": "BuildSwiftPackage",
        "configuration": "release",
        "tags": "sourcekit-disabled swiftpm"
      },
      {
        "action": "TestSwiftPackage"
      }
    ]
  },
  {
    "repository": "Git",
    "url": "https://github.com/apple/swift-numerics",
    "path": "swift-numerics",
    "branch": "main",
    "maintainer": "stephentyrone@gmail.com",
    "compatibility": [
      {
        "version": "5.0",
        "commit": "ae364a28f0eaf368b6a538a224d9ab20d88562c7"
      }
    ],
    "platforms": [
      "Darwin"
    ],
    "actions": [
      {
        "action": "BuildSwiftPackage",
        "configuration": "release",
        "tags": "swiftpm"
      },
      {
        "action": "TestSwiftPackage"
      }
    ]
  },
  {
    "repository": "Git",
    "url": "https://github.com/abertelrud/swift-protobuf-plugin-example.git",
    "path": "swift-protobuf-plugin-example",
    "branch": "main",
    "maintainer": "anders@apple.com",
    "compatibility": [
      {
        "version": "5.0",
        "commit": "85bec04626e571ae8391175285e0cf111140fddc"
      }
    ],
    "platforms": [
      "Darwin"
    ],
    "actions": [
      {
        "action": "BuildSwiftPackage",
        "configuration": "release",
        "tags": "sourcekit-disabled swiftpm",
        "xfail": [
          {
            "issue": "SwiftPM plugins are only supported in SwiftPM 5.6 and later",
            "compatibility": ["5.0"],
            "branch": ["release/5.5"]
          }
        ]
      },
      {
        "action": "TestSwiftPackage"
      }
    ]
  },
  {
    "repository": "Git",
    "url": "https://github.com/apple/swift-system",
    "path": "swift-system",
    "branch": "main",
    "maintainer": "milseman@apple.com",
    "compatibility": [
      {
        "version": "5.0",
        "commit": "0627d28e6ae514940c6ee061acfd36a3c231b87f"
      }
    ],
    "platforms": [
      "Darwin"
    ],
    "actions": [
      {
        "action": "BuildSwiftPackage",
        "configuration": "release",
        "tags": "swiftpm"
      },
      {
        "action": "TestSwiftPackage"
      }
    ]
  },
  {
    "repository": "Git",
    "url": "https://github.com/apple/swift-distributed-tracing",
    "path": "swift-distributed-tracing",
    "branch": "main",
    "maintainer": "ktoso@apple.com",
    "compatibility": [
      {
        "version": "5.0",
        "commit": "7a89c904d80fd2dc7c6071806f38d5d0b2d5a1b5"
      }
    ],
    "platforms": [
      "Darwin",
      "Linux"
    ],
    "actions": [
      {
        "action": "BuildSwiftPackage",
        "configuration": "release",
        "tags": "sourcekit-disabled swiftpm"
      },
      {
        "action": "TestSwiftPackage"
      }
    ]
  },
  {
    "repository": "Git",
    "url": "https://github.com/apple/swift-cluster-membership",
    "path": "swift-cluster-membership",
    "branch": "main",
    "maintainer": "ktoso@apple.com",
    "compatibility": [
      {
        "version": "5.0",
        "commit": "0fd434556ce4c66bc803e867f6903587c69e55a2"
      }
    ],
    "platforms": [
      "Darwin",
      "Linux"
    ],
    "actions": [
      {
        "action": "BuildSwiftPackage",
        "configuration": "release",
        "tags": "sourcekit-disabled swiftpm"
      },
      {
        "action": "TestSwiftPackage"
      }
    ]
  },
  {
    "repository": "Git",
    "url": "https://github.com/SwiftyJSON/SwiftyJSON.git",
    "path": "SwiftyJSON",
    "branch": "master",
    "maintainer": "wongzigii@gmail.com",
    "compatibility": [
      {
        "version": "4.2",
        "commit": "b93c5d2bd883959262b4c7aabe333667dadb1ab0"
      },
      {
        "version": "5.0",
        "commit": "b93c5d2bd883959262b4c7aabe333667dadb1ab0"
      }
    ],
    "platforms": [
      "Darwin"
    ],
    "actions": [
      {
        "action": "BuildXcodeWorkspaceScheme",
        "workspace": "SwiftyJSON.xcworkspace",
        "scheme": "SwiftyJSON macOS",
        "destination": "platform=macOS",
        "configuration": "Release"
      },
      {
        "action": "BuildXcodeWorkspaceScheme",
        "workspace": "SwiftyJSON.xcworkspace",
        "scheme": "SwiftyJSON iOS",
        "destination": "generic/platform=iOS",
        "configuration": "Release"
      },
      {
        "action": "BuildXcodeWorkspaceScheme",
        "workspace": "SwiftyJSON.xcworkspace",
        "scheme": "SwiftyJSON tvOS",
        "destination": "generic/platform=tvOS",
        "configuration": "Release"
      },
      {
        "action": "BuildXcodeWorkspaceScheme",
        "workspace": "SwiftyJSON.xcworkspace",
        "scheme": "SwiftyJSON watchOS",
        "destination": "generic/platform=watchOS",
        "configuration": "Release"
      },
      {
        "action": "TestXcodeWorkspaceScheme",
        "workspace": "SwiftyJSON.xcworkspace",
        "scheme": "SwiftyJSON OSX",
        "destination": "platform=macOS"
      },
      {
        "action": "TestXcodeWorkspaceScheme",
        "workspace": "SwiftyJSON.xcworkspace",
        "scheme": "SwiftyJSON iOS",
        "destination": "platform=iOS Simulator,name=iPhone 7"
      },
      {
        "action": "TestXcodeWorkspaceScheme",
        "workspace": "SwiftyJSON.xcworkspace",
        "scheme": "SwiftyJSON tvOS",
        "destination": "platform=tvOS Simulator,name=Apple TV 1080p"
      }
    ]
  },
  {
    "repository": "Git",
    "url": "https://github.com/bizz84/SwiftyStoreKit",
    "path": "SwiftyStoreKit",
    "branch": "master",
    "maintainer": "bizz84@gmail.com",
    "compatibility": [
      {
        "version": "4.0",
        "commit": "eaa51b729fba905131c0eb534293895846272a63"
      },
      {
        "version": "5.0",
        "commit": "cf0d743f5569233b64112404186655e0a43d7dd6"
      }
    ],
    "platforms": [
      "Darwin"
    ],
    "actions": [
      {
        "action": "BuildXcodeProjectTarget",
        "project": "SwiftyStoreKit.xcodeproj",
        "target": "SwiftyStoreKit_iOS",
        "destination": "generic/platform=iOS",
        "configuration": "Release"
      },
      {
        "action": "BuildXcodeProjectTarget",
        "project": "SwiftyStoreKit.xcodeproj",
        "target": "SwiftyStoreKit_macOS",
        "destination": "generic/platform=macOS",
        "configuration": "Release",
        "tags": "sourcekit-disabled"
      },
      {
        "action": "BuildXcodeProjectTarget",
        "project": "SwiftyStoreKit.xcodeproj",
        "target": "SwiftyStoreKit_tvOS",
        "destination": "generic/platform=tvOS",
        "configuration": "Release"
      }
    ]
  },
  {
    "repository": "Git",
    "url": "https://github.com/pointfreeco/swift-tagged.git",
    "path": "Tagged",
    "branch": "master",
    "maintainer": "support@pointfree.co",
    "compatibility": [
      {
        "version": "5.0",
        "commit": "926e8e0c3d893481b94b418118898a8b9e530353"
      }
    ],
    "platforms": [
      "Darwin",
      "Linux"
    ],
    "actions": [
      {
        "action": "BuildXcodeWorkspaceScheme",
        "workspace": "Tagged.xcworkspace",
        "scheme": "Tagged_macOS",
        "destination": "generic/platform=macOS",
        "configuration": "Release"
      },
      {
        "action": "BuildXcodeWorkspaceScheme",
        "workspace": "Tagged.xcworkspace",
        "scheme": "Tagged_iOS",
        "destination": "generic/platform=iOS",
        "configuration": "Release"
      },
      {
        "action": "BuildXcodeWorkspaceScheme",
        "workspace": "Tagged.xcworkspace",
        "scheme": "Tagged_tvOS",
        "destination": "generic/platform=tvOS",
        "configuration": "Release"
      },
      {
        "action": "BuildXcodeWorkspaceScheme",
        "workspace": "Tagged.xcworkspace",
        "scheme": "Tagged_watchOS",
        "destination": "generic/platform=watchOS",
        "configuration": "Release"
      },
      {
        "action": "BuildSwiftPackage",
        "configuration": "release",
        "tags": "swiftpm"
      },
      {
        "action": "TestSwiftPackage"
      }
    ]
  },
  {
    "repository": "Git",
    "url": "https://github.com/devxoul/Then.git",
    "path": "Then",
    "branch": "master",
    "maintainer": "devxoul@gmail.com",
    "compatibility": [
      {
        "version": "4.2",
        "commit": "3edb1c0f557506d845362fda6d8564718435bfb1"
      },
      {
        "version": "5.0",
        "commit": "3edb1c0f557506d845362fda6d8564718435bfb1"
      }
    ],
    "platforms": [
      "Darwin"
    ],
    "actions": [
      {
        "action": "BuildSwiftPackage",
        "configuration": "release",
        "tags": "sourcekit-disabled swiftpm"
      },
      {
        "action": "TestSwiftPackage"
      }
    ]
  },
  {
    "repository": "Git",
    "url": "https://github.com/intelygenz/Kommander-iOS.git",
    "path": "kommander",
    "branch": "master",
    "maintainer": "alejandro.ruperez@intelygenz.com",
    "compatibility": [
      {
        "version": "4.2",
        "commit": "03555e5e2a517f977ba8736172115f0db2c645a8"
      },
      {
        "version": "5.0",
        "commit": "03555e5e2a517f977ba8736172115f0db2c645a8"
      }
    ],
    "platforms": [
      "Darwin"
    ],
    "actions": [
      {
        "action": "BuildXcodeWorkspaceScheme",
        "workspace": "Kommander.xcworkspace",
        "scheme": "Kommander",
        "destination": "generic/platform=iOS",
        "configuration": "Release"
      },
      {
        "action": "BuildXcodeWorkspaceScheme",
        "workspace": "Kommander.xcworkspace",
        "scheme": "Kommander macOS",
        "destination": "generic/platform=macOS",
        "configuration": "Release",
        "tags": "sourcekit-disabled"
      },
      {
        "action": "BuildXcodeWorkspaceScheme",
        "workspace": "Kommander.xcworkspace",
        "scheme": "Kommander tvOS",
        "destination": "generic/platform=tvOS",
        "configuration": "Release"
      },
      {
        "action": "BuildXcodeWorkspaceScheme",
        "workspace": "Kommander.xcworkspace",
        "scheme": "Kommander watchOS",
        "destination": "generic/platform=watchOS",
        "configuration": "Release"
      }
    ]
  },
  {
    "repository": "Git",
    "url": "https://github.com/alexruperez/LaunchScreenSnapshot.git",
    "path": "launchscreensnapshot",
    "branch": "master",
    "maintainer": "contact@alexruperez.com",
    "compatibility": [
      {
        "version": "4.0",
        "commit": "f168b4fd2757cbda7092c3db8685dc2854b80003"
      },
      {
        "version": "5.0",
        "commit": "a4dcad1fd70e8ac41621e80dd606cbe74dd0c410"
      }
    ],
    "platforms": [
      "Darwin"
    ],
    "actions": [
      {
        "action": "BuildXcodeWorkspaceScheme",
        "workspace": "LaunchScreenSnapshot.xcworkspace",
        "scheme": "LaunchScreenSnapshot",
        "destination": "generic/platform=iOS",
        "configuration": "Release",
        "tags": "sourcekit-disabled"
      }
    ]
  },
  {
    "repository": "Git",
    "url": "https://github.com/lyft/mapper.git",
    "path": "mapper",
    "branch": "master",
    "maintainer": "k@keith.so",
    "compatibility": [
      {
        "version": "4.0",
        "commit": "d501cb83be55d67779dd2dc3e2dea53fdf78c39d"
      },
      {
        "version": "4.2",
        "commit": "d501cb83be55d67779dd2dc3e2dea53fdf78c39d"
      },
      {
        "version": "5.0",
        "commit": "877dc54e709058ba1698da1417dd1b92fcb4085d"
      }
    ],
    "platforms": [
      "Darwin"
    ],
    "actions": [
      {
        "action": "BuildXcodeProjectTarget",
        "project": "Mapper.xcodeproj",
        "target": "Mapper",
        "destination": "generic/platform=iOS",
        "configuration": "Release"
      },
      {
        "action": "BuildXcodeProjectTarget",
        "project": "Mapper.xcodeproj",
        "target": "Mapper",
        "destination": "generic/platform=macOS",
        "configuration": "Release",
        "tags": "sourcekit-disabled"
      },
      {
        "action": "BuildXcodeProjectTarget",
        "project": "Mapper.xcodeproj",
        "target": "Mapper",
        "destination": "generic/platform=tvOS",
        "configuration": "Release"
      },
      {
        "action": "BuildXcodeProjectTarget",
        "project": "Mapper.xcodeproj",
        "target": "Mapper",
        "destination": "generic/platform=watchOS",
        "configuration": "Release"
      },
      {
        "action": "BuildSwiftPackage",
        "configuration": "release",
        "tags": "swiftpm"
      },
      {
        "action": "TestSwiftPackage"
      }
    ]
  },
  {
    "repository": "Git",
    "url": "https://github.com/bustoutsolutions/siesta.git",
    "path": "siesta-legacy",
    "branch": "main",
    "compatibility": [
      {
        "version": "4.0",
        "commit": "926127231446fc5c1c8c3236033914a4006ab9a2"
      }
    ],
    "maintainer": "cantrell@pobox.com",
    "platforms": [
      "Darwin"
    ],
    "actions": [
      {
        "action": "BuildXcodeProjectTarget",
        "project": "Siesta.xcodeproj",
        "target": "Siesta iOS",
        "destination": "generic/platform=iOS",
        "configuration": "Release"
      },
      {
        "action": "BuildXcodeProjectTarget",
        "project": "Siesta.xcodeproj",
        "target": "Siesta macOS",
        "destination": "generic/platform=macOS",
        "configuration": "Release",
        "tags": "sourcekit-disabled"
      },
      {
        "action": "BuildXcodeProjectTarget",
        "project": "Siesta.xcodeproj",
        "target": "SiestaUI iOS",
        "destination": "generic/platform=iOS",
        "configuration": "Release"
      },
      {
        "action": "BuildXcodeProjectTarget",
        "project": "Siesta.xcodeproj",
        "target": "SiestaUI macOS",
        "destination": "generic/platform=macOS",
        "configuration": "Release",
        "tags": "sourcekit-disabled"
      }
    ]
  },
  {
    "repository": "Git",
    "url": "https://github.com/bustoutsolutions/siesta.git",
    "path": "siesta",
    "branch": "main",
    "compatibility": [
      {
        "version": "5.0",
        "commit": "cb9c1bf6dbb89028798b9179fe4d1e1762586057"
      }
    ],
    "maintainer": "cantrell@pobox.com",
    "platforms": [
      "Darwin"
    ],
    "actions": [
      {
        "action": "BuildXcodeProjectTarget",
        "project": "Siesta.xcodeproj",
        "target": "Siesta iOS",
        "destination": "generic/platform=iOS",
        "configuration": "Release"
      },
      {
        "action": "BuildXcodeProjectTarget",
        "project": "Siesta.xcodeproj",
        "target": "Siesta macOS",
        "destination": "generic/platform=macOS",
        "configuration": "Release",
        "tags": "sourcekit-disabled"
      },
      {
        "action": "BuildXcodeProjectTarget",
        "project": "Siesta.xcodeproj",
        "target": "SiestaUI iOS",
        "destination": "generic/platform=iOS",
        "configuration": "Release"
      },
      {
        "action": "BuildXcodeProjectTarget",
        "project": "Siesta.xcodeproj",
        "target": "SiestaUI macOS",
        "destination": "generic/platform=macOS",
        "configuration": "Release",
        "tags": "sourcekit-disabled"
      },
      {
        "action": "BuildSwiftPackage",
        "configuration": "release",
        "tags": "sourcekit-disabled swiftpm",
        "xfail": [
          {
            "issue": "https://github.com/apple/swift/issues/57431",
            "compatibility": ["5.0"],
            "branch": ["main", "release/5.5", "release/5.6", "release/5.7"],
            "job": ["source-compat"]
          }
        ]
      },
      {
        "action": "TestSwiftPackage"
      }
    ]
  },
  {
    "repository": "Git",
    "url": "https://github.com/vapor/console.git",
    "path": "vapor_console",
    "branch": "main",
    "maintainer": "tanner@vapor.codes",
    "compatibility": [
      {
        "version": "4.2",
        "commit": "5b9796d39f201b3dd06800437abd9d774a455e57"
      }
    ],
    "platforms": [
      "Darwin",
      "Linux"
    ],
    "actions": [
      {
        "action": "BuildSwiftPackage",
        "configuration": "release",
        "tags": "sourcekit-disabled swiftpm"
      }
    ]
  },
  {
    "repository": "Git",
    "url": "https://github.com/vapor/core.git",
    "path": "vapor_core",
    "branch": "main",
    "maintainer": "tanner@vapor.codes",
    "compatibility": [
      {
        "version": "4.2",
        "commit": "08a5764af95ccf0a08d0a510358c18628736070d"
      }
    ],
    "platforms": [
      "Darwin",
      "Linux"
    ],
    "actions": [
      {
        "action": "BuildSwiftPackage",
        "configuration": "release",
        "tags": "sourcekit-disabled swiftpm"
      }
    ]
  },
  {
    "repository": "Git",
    "url": "https://github.com/vapor/database-kit.git",
    "path": "vapor_database-kit",
    "branch": "master",
    "maintainer": "tanner@vapor.codes",
    "compatibility": [
      {
        "version": "4.2",
        "commit": "3a17dbbe9be5f8c37703e4b7982c1332ad6b00c4"
      }
    ],
    "platforms": [
      "Darwin",
      "Linux"
    ],
    "actions": [
      {
        "action": "BuildSwiftPackage",
        "configuration": "release",
        "tags": "sourcekit-disabled swiftpm"
      }
    ]
  },
  {
    "repository": "Git",
    "url": "https://github.com/vapor/multipart.git",
    "path": "vapor_multipart",
    "branch": "main",
    "maintainer": "tanner@vapor.codes",
    "compatibility": [
      {
        "version": "4.2",
        "commit": "e57007c23a52b68e44ebdfc70cbe882a7c4f1ec3"
      }
    ],
    "platforms": [
      "Darwin",
      "Linux"
    ],
    "actions": [
      {
        "action": "BuildSwiftPackage",
        "configuration": "release",
        "tags": "sourcekit-disabled swiftpm"
      }
    ]
  },
  {
    "repository": "Git",
    "url": "https://github.com/vapor/routing.git",
    "path": "vapor_routing",
    "branch": "main",
    "maintainer": "tanner@vapor.codes",
    "compatibility": [
      {
        "version": "4.2",
        "commit": "3219e328491b0853b8554c5a694add344d2c6cfb"
      }
    ],
    "platforms": [
      "Darwin",
      "Linux"
    ],
    "actions": [
      {
        "action": "BuildSwiftPackage",
        "configuration": "release",
        "tags": "sourcekit-disabled swiftpm"
      }
    ]
  },
  {
    "repository": "Git",
    "url": "https://github.com/vapor/service.git",
    "path": "vapor_service",
    "branch": "master",
    "maintainer": "tanner@vapor.codes",
    "compatibility": [
      {
        "version": "4.2",
        "commit": "281a70b69783891900be31a9e70051b6fe19e146"
      }
    ],
    "platforms": [
      "Darwin",
      "Linux"
    ],
    "actions": [
      {
        "action": "BuildSwiftPackage",
        "configuration": "release",
        "tags": "sourcekit-disabled swiftpm"
      }
    ]
  },
  {
    "repository": "Git",
    "url": "https://github.com/vapor/template-kit.git",
    "path": "vapor_template-kit",
    "branch": "master",
    "maintainer": "tanner@vapor.codes",
    "compatibility": [
      {
        "version": "4.2",
        "commit": "db35b1c35aabd0f5db3abca0cfda7becfe9c43e2"
      }
    ],
    "platforms": [
      "Darwin",
      "Linux"
    ],
    "actions": [
      {
        "action": "BuildSwiftPackage",
        "configuration": "release",
        "tags": "sourcekit-disabled swiftpm"
      }
    ]
  },
  {
    "repository": "Git",
    "url": "https://github.com/vapor/url-encoded-form.git",
    "path": "vapor_url-encoded-form",
    "branch": "master",
    "maintainer": "tanner@vapor.codes",
    "compatibility": [
      {
        "version": "4.2",
        "commit": "cbfe7ef6301557d3f2d0807a98165232ae06e1c6"
      }
    ],
    "platforms": [
      "Darwin",
      "Linux"
    ],
    "actions": [
      {
        "action": "BuildSwiftPackage",
        "configuration": "release",
        "tags": "sourcekit-disabled swiftpm"
      }
    ]
  },
  {
    "repository": "Git",
    "url": "https://github.com/vapor/validation.git",
    "path": "vapor_validation",
    "branch": "master",
    "maintainer": "tanner@vapor.codes",
    "compatibility": [
      {
        "version": "4.2",
        "commit": "156f8adeac3440e868da3757777884efbc6ec0cc"
      }
    ],
    "platforms": [
      "Darwin",
      "Linux"
    ],
    "actions": [
      {
        "action": "BuildSwiftPackage",
        "configuration": "release",
        "tags": "sourcekit-disabled swiftpm"
      }
    ]
  },
  {
    "repository": "Git",
    "url": "https://github.com/lolgear/Base64CoderSwiftUI.git",
    "path": "Base64CoderSwiftUI",
    "branch": "master",
    "maintainer": "gaussblurinc@gmail.com",
    "compatibility": [
      {
        "version": "5.0",
        "commit": "f94c86027607f411e1b2e2f7373df375dc0173d6"
      }
    ],
    "platforms": [
      "Darwin"
    ],
    "actions": [
      {
        "action": "BuildXcodeProjectTarget",
        "project": "Base64CoderSwiftUI.xcodeproj",
        "target": "Base64CoderSwiftUI",
        "destination": "generic/platform=iOS",
        "configuration": "Release",
        "tags": "sourcekit sourcekit-smoke"
      }
    ]
  },
  {
    "repository": "Git",
    "url": "https://github.com/Quick/Nimble",
    "path": "Nimble",
    "branch": "main",
    "maintainer": "suicaicoca@gmail.com",
    "compatibility": [
      {
        "version": "5.0",
        "commit": "eea5843b34beb559dd51cf004953f75028e47add"
      }
    ],
    "platforms": [
      "Darwin"
    ],
    "actions": [
      {
        "action": "BuildSwiftPackage",
        "configuration": "release",
        "tags": "swiftpm",
        "xfail": [
          {
            "issue": "https://github.com/apple/swift/issues/57431",
            "compatibility": ["5.0"],
            "branch": ["main", "release/5.5", "release/5.6", "release/5.7"],
            "configuration": "debug",
            "job": ["source-compat"]
          }
        ]
      },
      {
        "action": "TestSwiftPackage"
      }
    ]
  },
  {
    "repository": "Git",
    "url": "https://github.com/apple/swift-collections",
    "path": "swift-collections",
    "branch": "main",
    "maintainer": "klorentey@apple.com",
    "compatibility": [
      {
        "version": "5.0",
        "commit": "2d719d75a2065f213e58a5164384a3d2fcf9b59a"
      }
    ],
    "platforms": [
      "Darwin",
      "Linux"
    ],
    "actions": [
      {
        "action": "BuildSwiftPackage",
        "configuration": "release",
        "tags": "swiftpm"
      },
      {
        "action": "TestSwiftPackage"
      }
    ]
  },
  {
    "repository": "Git",
    "url": "https://github.com/apple/swift-collections-benchmark",
    "path": "swift-collections-benchmark",
    "branch": "main",
    "maintainer": "klorentey@apple.com",
    "compatibility": [
      {
        "version": "5.0",
        "commit": "49297647d1c0855eb33ec18cd6ee1181727c159b"
      }
    ],
    "platforms": [
      "Darwin",
      "Linux"
    ],
    "actions": [
      {
        "action": "BuildSwiftPackage",
        "configuration": "release",
        "tags": "swiftpm"
      },
      {
        "action": "TestSwiftPackage"
      }
    ]
  },
  {
     "repository": "Git",
     "url": "https://github.com/sroebert/mqtt-nio",
     "path": "mqtt-nio",
     "branch": "main",
     "maintainer": "steven@roebert.nl",
     "compatibility": [
       {
         "version": "5.0",
         "commit": "17794a4ac977b7a30fe6aac669c3a1b3ce55cc21"
       }
     ],
     "platforms": [
       "Darwin",
       "Linux"
     ],
     "actions": [
       {
         "action": "BuildSwiftPackage",
         "configuration": "release",
         "tags": "swiftpm"
       }
     ]
   },
   {
     "repository": "Git",
     "url": "https://github.com/LiarPrincess/Violet",
     "path": "violet",
     "branch": "main",
     "maintainer": "mail@liarprincess.me",
     "compatibility": [
       {
         "version": "5.3",
         "commit": "8217bfb0761c1630c94b88cc1fbe842bba40eb3d"
       }
     ],
     "platforms": [
       "Darwin",
       "Linux"
     ],
     "actions": [
       {
         "action": "BuildSwiftPackage",
         "configuration": "release"
       },
       {
         "action": "TestSwiftPackage"
       }
     ]
   }
]<|MERGE_RESOLUTION|>--- conflicted
+++ resolved
@@ -673,15 +673,9 @@
                 "job": ["source-compat"]
             },
             {
-<<<<<<< HEAD
                 "issue": "https://github.com/apple/swift/issues/59193",
                 "compatibility": "5.0",
-                "branch": ["main"],
-=======
-                "issue": "https://github.com/apple/swift/issues/57756",
-                "compatibility": "5.0",
-                "branch": ["main", "release/5.6", "release/5.7"],
->>>>>>> fe48ee4d
+                "branch": ["main", "release/5.7"],
                 "job": ["source-compat"]
             }
         ]
