[
  {
    "repository": "Git",
    "url": "https://github.com/andreamazz/AMScrollingNavbar.git",
    "path": "AMScrollingNavbar",
    "branch": "master",
    "maintainer": "andrea@fancypixel.it",
    "compatibility": [
      {
        "version": "4.0",
        "commit": "de70ea613ca1648e98650fdade4f003f4223b510"
      }
    ],
    "platforms": [
      "Darwin"
    ],
    "actions": [
      {
        "action": "BuildXcodeProjectTarget",
        "project": "AMScrollingNavbar.xcodeproj",
        "target": "AMScrollingNavbar",
        "destination": "generic/platform=iOS",
        "configuration": "Release"
      }
    ]
  },
  {
    "repository": "Git",
    "url": "https://github.com/Alamofire/Alamofire.git",
    "path": "Alamofire",
    "branch": "master",
    "maintainer": "cnoon@alamofire.org",
    "compatibility": [
      {
        "version": "3.0",
        "commit": "b03b43cc381ec02eb9855085427186ef89055eef"
      }
    ],
    "platforms": [
      "Darwin"
    ],
    "actions": [
      {
        "action": "BuildXcodeWorkspaceScheme",
        "workspace": "Alamofire.xcworkspace",
        "scheme": "Alamofire iOS",
        "destination": "generic/platform=iOS",
        "configuration": "Release"
      },
      {
        "action": "BuildXcodeWorkspaceScheme",
        "workspace": "Alamofire.xcworkspace",
        "scheme": "Alamofire macOS",
        "destination": "generic/platform=macOS",
        "configuration": "Release"
      },
      {
        "action": "BuildXcodeWorkspaceScheme",
        "workspace": "Alamofire.xcworkspace",
        "scheme": "Alamofire tvOS",
        "destination": "generic/platform=tvOS",
        "configuration": "Release"
      },
      {
        "action": "BuildXcodeWorkspaceScheme",
        "workspace": "Alamofire.xcworkspace",
        "scheme": "Alamofire watchOS",
        "destination": "generic/platform=watchOS",
        "configuration": "Release"
      },
      {
        "action": "BuildXcodeWorkspaceScheme",
        "workspace": "Alamofire.xcworkspace",
        "scheme": "iOS Example",
        "destination": "generic/platform=iOS",
        "configuration": "Release"
      }
    ]
  },
  {
    "repository": "Git",
    "url": "https://github.com/AsyncNinja/AsyncNinja.git",
    "path": "AsyncNinja",
    "branch": "master",
    "compatibility": [
      {
        "version": "4.0",
        "commit": "efc83bd21d8c25ba3896debab5f66408f683a1e7"
      }
    ],
    "maintainer": "antonvmironov@gmail.com",
    "platforms": [
      "Darwin",
      "Linux"
    ],
    "actions": [
      {
        "action": "BuildXcodeProjectScheme",
        "project": "AsyncNinja.xcodeproj",
        "scheme": "AsyncNinja",
        "destination": "generic/platform=macOS",
        "configuration": "Release"
      },
      {
        "action": "TestXcodeProjectScheme",
        "project": "AsyncNinja.xcodeproj",
        "scheme": "AsyncNinja",
        "destination": "platform=macOS"
      },
      {
        "action": "BuildXcodeProjectScheme",
        "project": "AsyncNinja.xcodeproj",
        "scheme": "AsyncNinja",
        "destination": "generic/platform=iOS",
        "configuration": "Release"
      },
      {
        "action": "TestXcodeProjectScheme",
        "project": "AsyncNinja.xcodeproj",
        "scheme": "AsyncNinja",
        "destination": "platform=iOS Simulator,name=iPhone 5"
      },
      {
        "action": "TestXcodeProjectScheme",
        "project": "AsyncNinja.xcodeproj",
        "scheme": "AsyncNinja",
        "destination": "platform=iOS Simulator,name=iPhone 7"
      },
      {
        "action": "BuildXcodeProjectScheme",
        "project": "AsyncNinja.xcodeproj",
        "scheme": "AsyncNinja",
        "destination": "generic/platform=tvOS",
        "configuration": "Release"
      },
      {
        "action": "TestXcodeProjectScheme",
        "project": "AsyncNinja.xcodeproj",
        "scheme": "AsyncNinja",
        "destination": "platform=tvOS Simulator,name=Apple TV 1080p"
      },
      {
        "action": "BuildXcodeProjectScheme",
        "project": "AsyncNinja.xcodeproj",
        "scheme": "AsyncNinja",
        "destination": "generic/platform=watchOS",
        "configuration": "Release"
      },
      {
        "action": "BuildSwiftPackage",
        "configuration": "release"
      },
      {
        "action": "TestSwiftPackage"
      }
    ]
  },
  {
    "repository": "Git",
    "url": "https://github.com/igor-makarov/BeaconKit.git",
    "path": "BeaconKit",
    "branch": "master",
    "maintainer": "igormaka@gmail.com",
    "compatibility": [
      {
        "version": "4.0",
        "commit": "189b40655da001a9599337767687857b4cf91b36"
      }
    ],
    "platforms": [
      "Darwin"
    ],
    "actions": [
      {
        "action": "BuildSwiftPackage",
        "configuration": "debug",
        "xfail": {
          "compatibility": {
            "4.0": {
              "branch": {
                "master": "https://bugs.swift.org/browse/SR-8234",
                "swift-4.2-branch": "https://bugs.swift.org/browse/SR-8234"
              }
            }
          }
        }
      },
      {
        "action": "TestSwiftPackage",
        "configuration": "debug",
        "xfail": {
          "compatibility": {
            "4.0": {
              "branch": {
                "master": "https://bugs.swift.org/browse/SR-8234",
                "swift-4.2-branch": "https://bugs.swift.org/browse/SR-8234"
              }
            }
          }
        }
      }
    ]
  },
  {
    "repository": "Git",
    "url": "https://github.com/IBM-Swift/BlueSocket",
    "path": "BlueSocket",
    "branch": "master",
    "maintainer": "babt@us.ibm.com",
    "compatibility": [
      {
        "version": "3.0",
        "commit": "b0dcf15387be3641ecafea52f872fcd106cb644a"
      }
    ],
    "platforms": [
      "Darwin"
    ],
    "actions": [
      {
        "action": "BuildXcodeWorkspaceScheme",
        "workspace": "BlueSocket.xcworkspace",
        "scheme": "Socket",
        "destination": "generic/platform=macOS",
        "configuration": "Release"
      },
      {
        "action": "BuildXcodeWorkspaceScheme",
        "workspace": "BlueSocket.xcworkspace",
        "scheme": "Socket-iOS",
        "destination": "generic/platform=iOS",
        "configuration": "Release"
      }
    ]
  },
  {
    "repository": "Git",
    "url": "https://github.com/badoo/Chatto.git",
    "path": "Chatto",
    "branch": "master",
    "maintainer": "a.p.schukin@gmail.com",
    "compatibility": [
      {
        "version": "4.0.3",
        "commit": "3e4b1a7167b066b1472fe217778461f9d7bd46fd"
      }
    ],
    "platforms": [
      "Darwin"
    ],
    "actions": [
      {
        "action": "BuildXcodeWorkspaceScheme",
        "workspace": "Chatto.xcworkspace",
        "scheme": "Chatto",
        "destination": "generic/platform=iOS",
        "configuration": "Release"
      },
      {
        "action": "TestXcodeWorkspaceScheme",
        "workspace": "Chatto.xcworkspace",
        "scheme": "Chatto",
        "destination": "platform=iOS Simulator,name=iPhone 7"
      },
      {
        "action": "BuildXcodeWorkspaceScheme",
        "workspace": "Chatto.xcworkspace",
        "scheme": "ChattoAdditions",
        "destination": "generic/platform=iOS",
        "configuration": "Release"
      },
      {
        "action": "TestXcodeWorkspaceScheme",
        "workspace": "Chatto.xcworkspace",
        "scheme": "ChattoAdditions",
        "destination": "platform=iOS Simulator,name=iPhone 7"
      },
      {
        "action": "BuildXcodeWorkspaceScheme",
        "workspace": "ChattoApp/ChattoApp.xcworkspace",
        "scheme": "ChattoApp",
        "destination": "generic/platform=iOS",
        "configuration": "Release"
      },
      {
        "action": "TestXcodeWorkspaceScheme",
        "workspace": "ChattoApp/ChattoApp.xcworkspace",
        "scheme": "ChattoApp",
        "destination": "platform=iOS Simulator,name=iPhone 7"
      }
    ]
  },
  {
    "repository": "Git",
    "url": "https://github.com/emaloney/CleanroomLogger.git",
    "path": "CleanroomLogger",
    "branch": "master",
    "maintainer": "emaloney@gilt.com",
    "compatibility": [
      {
        "version": "4.0",
        "commit": "7a75a8a6ae0c43a848c8fb9e261f477405f91664"
      }
    ],
    "platforms": [
      "Darwin"
    ],
    "actions": [
      {
        "action": "BuildXcodeProjectScheme",
        "project": "CleanroomLogger.xcodeproj",
        "scheme": "CleanroomLogger",
        "destination": "generic/platform=iOS",
        "configuration": "Release"
      },
      {
        "action": "BuildXcodeProjectScheme",
        "project": "CleanroomLogger.xcodeproj",
        "scheme": "CleanroomLogger",
        "destination": "generic/platform=macOS",
        "configuration": "Release"
      },
      {
        "action": "BuildXcodeProjectScheme",
        "project": "CleanroomLogger.xcodeproj",
        "scheme": "CleanroomLogger",
        "destination": "generic/platform=tvOS",
        "configuration": "Release"
      },
      {
        "action": "BuildXcodeProjectScheme",
        "project": "CleanroomLogger.xcodeproj",
        "scheme": "CleanroomLogger",
        "destination": "generic/platform=watchOS",
        "configuration": "Release"
      },
      {
        "action": "TestXcodeProjectScheme",
        "project": "CleanroomLogger.xcodeproj",
        "scheme": "CleanroomLogger",
        "destination": "platform=macOS"
      }
    ]
  },
  {
    "repository": "Git",
    "url": "https://github.com/JohnEstropia/CoreStore",
    "path": "CoreStore",
    "branch": "master",
    "maintainer": "rommel.estropia@gmail.com",
    "compatibility": [
      {
        "version": "4.0",
        "commit": "83e6082c5646c5eb4d3130ce575ab858df168c59"
      }
    ],
    "platforms": [
      "Darwin"
    ],
    "actions": [
      {
        "action": "BuildXcodeWorkspaceScheme",
        "workspace": "CoreStore.xcworkspace",
        "scheme": "CoreStore iOS",
        "destination": "generic/platform=iOS",
        "configuration": "Release"
      },
      {
        "action": "BuildXcodeWorkspaceScheme",
        "workspace": "CoreStore.xcworkspace",
        "scheme": "CoreStore OSX",
        "destination": "generic/platform=macOS",
        "configuration": "Release"
      },
      {
        "action": "BuildXcodeWorkspaceScheme",
        "workspace": "CoreStore.xcworkspace",
        "scheme": "CoreStore tvOS",
        "destination": "generic/platform=tvOS",
        "configuration": "Release"
      },
      {
        "action": "BuildXcodeWorkspaceScheme",
        "workspace": "CoreStore.xcworkspace",
        "scheme": "CoreStore watchOS",
        "destination": "generic/platform=watchOS",
        "configuration": "Release",
        "xfail": {
          "compatibility": {
            "4.0": {
              "branch": {
                "master": "https://bugs.swift.org/browse/SR-7908",
                "swift-4.2-branch": "https://bugs.swift.org/browse/SR-7908"
              }
            }
          }
        }
      },
      {
        "action": "BuildXcodeWorkspaceScheme",
        "workspace": "CoreStore.xcworkspace",
        "scheme": "CoreStoreDemo",
        "destination": "generic/platform=iOS",
        "configuration": "Release"
      },
      {
        "action": "TestXcodeWorkspaceScheme",
        "workspace": "CoreStore.xcworkspace",
        "scheme": "CoreStore iOS",
        "destination": "platform=iOS Simulator,name=iPhone 7"
      },
      {
        "action": "TestXcodeWorkspaceScheme",
        "workspace": "CoreStore.xcworkspace",
        "scheme": "CoreStore OSX",
        "destination": "platform=macOS"
      },
      {
        "action": "TestXcodeWorkspaceScheme",
        "workspace": "CoreStore.xcworkspace",
        "scheme": "CoreStore tvOS",
        "destination": "platform=tvOS Simulator,name=Apple TV 1080p"
      }
    ]
  },
  {
    "repository": "Git",
    "url": "https://github.com/louisdh/cub.git",
    "path": "cub",
    "branch": "master",
    "maintainer": "louisdhauwe@silverfox.be",
    "compatibility": [
      {
        "version": "4.0.3",
        "commit": "3574d3fda70091f8dea6494cafa4bca0c340b354"
      }
    ],
    "platforms": [
      "Darwin"
    ],
    "actions": [
      {
        "action": "BuildXcodeWorkspaceScheme",
        "workspace": "Cub.xcworkspace",
        "scheme": "Cub iOS [Double]",
        "destination": "generic/platform=iOS",
        "configuration": "Release"
      },
      {
        "action": "BuildXcodeWorkspaceScheme",
        "workspace": "Cub.xcworkspace",
        "scheme": "Cub macOS Release [Double]",
        "destination": "generic/platform=macOS",
        "configuration": "Release"
      },
      {
        "action": "TestXcodeWorkspaceScheme",
        "workspace": "Cub.xcworkspace",
        "scheme": "Cub macOS Tests",
        "destination": "platform=macOS"
      }
    ]
  },
  {
    "repository": "Git",
    "url": "https://github.com/Bouke/DNS.git",
    "path": "DNS",
    "branch": "master",
    "maintainer": "bouke@haarsma.eu",
    "compatibility": [
      {
        "version": "4.0",
        "commit": "04ae84dbaf423214c644590cbe0d837edfbfd411"
      }
    ],
    "platforms": [
      "Darwin"
    ],
    "actions": [
      {
        "action": "BuildSwiftPackage",
        "configuration": "release"
      },
      {
        "action": "TestSwiftPackage"
      }
    ]
  },
  {
    "repository": "Git",
    "url": "https://github.com/bignerdranch/Deferred.git",
    "path": "Deferred",
    "branch": "master",
    "compatibility": [
      {
        "version": "4.0",
        "commit": "190f44e8de0d949c7cdc55e3b3bd856a05b42a67"
      }
    ],
    "platforms": [
      "Darwin",
      "Linux"
    ],
    "maintainer": "zachary@bignerdranch.com",
    "actions": [
      {
        "action": "BuildSwiftPackage",
        "configuration": "release",
        "xfail": {
          "compatibility": {
            "4.0": {
              "branch": {
                "master": "https://bugs.swift.org/browse/SR-8234",
                "swift-4.2-branch": "https://bugs.swift.org/browse/SR-8234"
              }
            }
          }
        }
      },
      {
        "action": "BuildXcodeProjectScheme",
        "project": "Deferred.xcodeproj",
        "scheme": "MobileDeferred",
        "destination": "generic/platform=iOS",
        "configuration": "Release"
      },
      {
        "action": "BuildXcodeProjectScheme",
        "project": "Deferred.xcodeproj",
        "scheme": "TVDeferred",
        "destination": "generic/platform=tvOS",
        "configuration": "Release"
      },
      {
        "action": "BuildXcodeProjectScheme",
        "project": "Deferred.xcodeproj",
        "scheme": "NanoDeferred",
        "destination": "generic/platform=watchOS",
        "configuration": "Release"
      },
      {
        "action": "TestSwiftPackage"
      }
    ]
  },
  {
    "repository": "Git",
    "url": "https://github.com/ankurp/Dollar.git",
    "path": "Dollar",
    "branch": "master",
    "maintainer": "ankur.patel@ymail.com",
    "compatibility": [
      {
        "version": "4.0",
        "commit": "433d4ba9a3bec8aa739f05cb8505527aab7a30e7"
      }
    ],
    "platforms": [
      "Darwin",
      "Linux"
    ],
    "actions": [
      {
        "action": "BuildXcodeProjectScheme",
        "project": "Dollar.xcodeproj",
        "scheme": "Dollar",
        "destination": "generic/platform=macOS",
        "configuration": "Release"
      }
    ]
  },
  {
    "repository": "Git",
    "url": "https://github.com/jflinter/Dwifft.git",
    "path": "Dwifft",
    "branch": "master",
    "maintainer": "jflinter11@gmail.com",
    "compatibility": [
      {
        "version": "4.0",
        "commit": "6e09d221d6589c6f620af810727cfb6a2657d911"
      }
    ],
    "platforms": [
      "Darwin"
    ],
    "actions": [
      {
        "action": "BuildXcodeProjectTarget",
        "project": "Dwifft.xcodeproj",
        "target": "Dwifft",
        "destination": "generic/platform=iOS",
        "configuration": "Release"
      }
    ]
  },
  {
    "repository": "Git",
    "url": "https://github.com/groue/GRDB.swift.git",
    "path": "GRDB.swift",
    "branch": "master",
    "compatibility": [
      {
        "version": "4.0",
        "commit": "f121c6b1393aacf6d1956ea9edf0dd1e9c34977f"
      }
    ],
    "platforms": [
      "Darwin"
    ],
    "maintainer": "gwendal.roue@gmail.com",
    "actions": [
      {
        "action": "BuildSwiftPackage",
        "configuration": "release",
        "xfail": {
          "compatibility": {
            "4.0": {
              "branch": {
                "master": "https://bugs.swift.org/browse/SR-8234",
                "swift-4.2-branch": "https://bugs.swift.org/browse/SR-8234"
              }
            }
          }
        }
      },
      {
        "action": "TestSwiftPackage"
      }
    ]
  },
  {
    "repository": "Git",
    "url": "https://github.com/artsabintsev/Guitar.git",
    "path": "Guitar",
    "branch": "master",
    "compatibility": [
      {
        "version": "4.0",
        "commit": "d88afd48e8793d66f4609db98710b679ce039341"
      }
    ],
    "maintainer": "arthur@sabintsev.com",
    "platforms": [
      "Darwin",
      "Linux"
    ],
    "actions": [
      {
        "action": "BuildSwiftPackage",
        "configuration": "release",
        "xfail": {
          "compatibility": {
            "4.0": {
              "branch": {
                "master": "https://bugs.swift.org/browse/SR-8250",
                "swift-4.2-branch": "https://bugs.swift.org/browse/SR-8250"
              }
            }
          }
        }
      },
      {
        "action": "TestSwiftPackage"
      }
    ]
  },
  {
    "repository": "Git",
    "url": "https://github.com/IBAnimatable/IBAnimatable.git",
    "path": "IBAnimatable",
    "branch": "master",
    "maintainer": "JakeLinAu@gmail.com",
    "compatibility": [
      {
        "version": "4.0",
        "commit": "eb4acb6d78f0181dbcd9cee7bf48a8b95e39d1d7"
      }
    ],
    "platforms": [
      "Darwin"
    ],
    "actions": [
      {
        "action": "BuildXcodeWorkspaceScheme",
        "workspace": "IBAnimatable.xcworkspace",
        "scheme": "IBAnimatable",
        "destination": "generic/platform=iOS",
        "configuration": "Release"
      },
      {
        "action": "BuildXcodeWorkspaceScheme",
        "workspace": "IBAnimatable.xcworkspace",
        "scheme": "IBAnimatableApp",
        "destination": "generic/platform=iOS",
        "configuration": "Release"
      }
    ]
  },
  {
    "repository": "Git",
    "url": "https://github.com/jessesquires/JSQCoreDataKit.git",
    "path": "JSQCoreDataKit",
    "branch": "master",
    "maintainer": "jesse@jessesquires.com",
    "compatibility": [
      {
        "version": "4.0",
        "commit": "c48fed73909a295d9aa80e22a4a0e26a04301723"
      },
      {
        "version": "3.0",
        "commit": "5e8b8327fc87c008e718a2c1aa0a78b7eac16a53"
      }
    ],
    "platforms": [
      "Darwin"
    ],
    "actions": [
      {
        "action": "BuildXcodeProjectTarget",
        "project": "JSQCoreDataKit.xcodeproj",
        "target": "JSQCoreDataKit-iOS",
        "destination": "generic/platform=iOS",
        "configuration": "Release"
      },
      {
        "action": "TestXcodeProjectScheme",
        "project": "JSQCoreDataKit.xcodeproj",
        "scheme": "JSQCoreDataKitTests",
        "destination": "platform=iOS Simulator,name=iPhone 6s"
      }
    ]
  },
  {
    "repository": "Git",
    "url": "https://github.com/jessesquires/JSQDataSourcesKit.git",
    "path": "JSQDataSourcesKit",
    "branch": "master",
    "maintainer": "jesse@jessesquires.com",
    "compatibility": [
      {
        "version": "4.0",
        "commit": "25ee7e2e2ab50d5e2237292ddc74973c68aee89a"
      },
      {
        "version": "3.0",
        "commit": "b764e341713d67ab9c8160929f46e55ad1e2ca07"
      }
    ],
    "platforms": [
      "Darwin"
    ],
    "actions": [
      {
        "action": "BuildXcodeProjectTarget",
        "project": "JSQDataSourcesKit.xcodeproj",
        "target": "JSQDataSourcesKit-iOS",
        "destination": "generic/platform=iOS",
        "configuration": "Release"
      },
      {
        "action": "TestXcodeProjectScheme",
        "project": "JSQDataSourcesKit.xcodeproj",
        "scheme": "JSQDataSourcesKitTests",
        "destination": "platform=iOS Simulator,name=iPhone 6s"
      }
    ]
  },
  {
    "repository": "Git",
    "url": "https://github.com/kishikawakatsumi/KeychainAccess.git",
    "path": "KeychainAccess",
    "branch": "master",
    "maintainer": "kishikawakatsumi@mac.com",
    "compatibility": [
      {
        "version": "3.0",
        "commit": "6e3d9679fd49c7ae8869454e76edf1306983c62c"
      }
    ],
    "platforms": [
      "Darwin"
    ],
    "actions": [
      {
        "action": "BuildXcodeWorkspaceScheme",
        "workspace": "KeychainAccess.xcworkspace",
        "scheme": "KeychainAccess",
        "destination": "platform=macOS",
        "configuration": "Release"
      },
      {
        "action": "BuildXcodeWorkspaceScheme",
        "workspace": "KeychainAccess.xcworkspace",
        "scheme": "KeychainAccess",
        "destination": "generic/platform=iOS",
        "configuration": "Release"
      },
      {
        "action": "BuildXcodeWorkspaceScheme",
        "workspace": "KeychainAccess.xcworkspace",
        "scheme": "KeychainAccess",
        "destination": "generic/platform=tvOS",
        "configuration": "Release"
      },
      {
        "action": "BuildXcodeWorkspaceScheme",
        "workspace": "KeychainAccess.xcworkspace",
        "scheme": "KeychainAccess",
        "destination": "generic/platform=watchOS",
        "configuration": "Release"
      }
    ]
  },
  {
    "repository": "Git",
    "url": "https://github.com/kickstarter/Kickstarter-Prelude",
    "path": "Kickstarter-Prelude",
    "branch": "master",
    "maintainer": "justins@kickstarter.com",
    "compatibility": [
      {
        "version": "4.0",
        "commit": "7b4eff0bae4f1abaf8ccc8370153f0945e0752ae"
      }
    ],
    "platforms": [
      "Darwin"
    ],
    "actions": [
      {
        "action": "BuildXcodeProjectScheme",
        "project": "Prelude.xcodeproj",
        "scheme": "Prelude-iOS",
        "destination": "generic/platform=iOS",
        "configuration": "Release"
      },
      {
        "action": "BuildXcodeProjectScheme",
        "project": "Prelude.xcodeproj",
        "scheme": "Prelude-UIKit-iOS",
        "destination": "generic/platform=iOS",
        "configuration": "Release"
      }
    ]
  },
  {
    "repository": "Git",
    "url": "https://github.com/kickstarter/Kickstarter-ReactiveExtensions",
    "path": "Kickstarter-ReactiveExtensions",
    "branch": "master",
    "maintainer": "justins@kickstarter.com",
    "compatibility": [
      {
        "version": "4.0",
        "commit": "6b7887e7b38ebd81e2d04a936e64998b0f634e98"
      }
    ],
    "platforms": [
      "Darwin"
    ],
    "actions": [
      {
        "action": "BuildXcodeProjectScheme",
        "project": "ReactiveExtensions.xcodeproj",
        "scheme": "ReactiveExtensions-iOS",
        "destination": "generic/platform=iOS",
        "configuration": "Release",
        "xfail": {
          "compatibility": {
            "3.0": {
              "branch": {
                "master": "https://bugs.swift.org/browse/SR-8270"
              }
            }
          }
        }
      },
      {
        "action": "BuildXcodeProjectScheme",
        "project": "ReactiveExtensions.xcodeproj",
        "scheme": "ReactiveExtensions-TestHelpers-iOS",
        "destination": "generic/platform=iOS",
<<<<<<< HEAD
        "configuration": "Release"
=======
        "configuration": "Release",
        "xfail": {
          "compatibility": {
            "3.0": {
              "branch": {
                "master": "https://bugs.swift.org/browse/SR-8270"
              }
            }
          }
        }
      },
      {
        "action": "BuildXcodeProjectScheme",
        "project": "ReactiveExtensions.xcodeproj",
        "scheme": "ReactiveExtensions-TestHelpers-tvOS",
        "destination": "generic/platform=tvOS",
        "configuration": "Release",
        "xfail": {
          "compatibility": {
            "3.0": {
              "branch": {
                "master": "https://bugs.swift.org/browse/SR-8270"
              }
            }
          }
        }
      },
      {
        "action": "BuildXcodeProjectScheme",
        "project": "ReactiveExtensions.xcodeproj",
        "scheme": "ReactiveExtensions-tvOS",
        "destination": "generic/platform=tvOS",
        "configuration": "Release",
        "xfail": {
          "compatibility": {
            "3.0": {
              "branch": {
                "master": "https://bugs.swift.org/browse/SR-8270"
              }
            }
          }
        }
>>>>>>> 2b4ce7cb
      }
    ]
  },
  {
    "repository": "Git",
    "url": "https://github.com/onevcat/Kingfisher.git",
    "path": "Kingfisher",
    "branch": "master",
    "maintainer": "onev@onevcat.com",
    "compatibility": [
      {
        "version": "4.0",
        "commit": "a5d1214220b8ddf29acf7c08c8bb42993ed56c54"
      }
    ],
    "platforms": [
      "Darwin"
    ],
    "actions": [
      {
        "action": "BuildXcodeWorkspaceScheme",
        "workspace": "Kingfisher.xcworkspace",
        "scheme": "Kingfisher",
        "destination": "generic/platform=iOS",
        "configuration": "Release"
      },
      {
        "action": "BuildXcodeWorkspaceScheme",
        "workspace": "Kingfisher.xcworkspace",
        "scheme": "Kingfisher-macOS",
        "destination": "generic/platform=macOS",
        "configuration": "Release"
      },
      {
        "action": "BuildXcodeWorkspaceScheme",
        "workspace": "Kingfisher.xcworkspace",
        "scheme": "Kingfisher-tvOS",
        "destination": "generic/platform=tvOS",
        "configuration": "Release"
      },
      {
        "action": "BuildXcodeWorkspaceScheme",
        "workspace": "Kingfisher.xcworkspace",
        "scheme": "Kingfisher-watchOS",
        "destination": "generic/platform=watchOS",
        "configuration": "Release"
      }
    ]
  },
  {
    "repository": "Git",
    "url": "https://github.com/IBM-Swift/Kitura.git",
    "path": "Kitura",
    "branch": "master",
    "maintainer": "navneet@us.ibm.com",
    "compatibility": [
      {
        "version": "4.0",
        "commit": "f1c3169b5b923ded814e5b1ef5a354720da93a36"
      }
    ],
    "platforms": [
      "Darwin",
      "Linux"
    ],
    "actions": [
      {
        "action": "BuildSwiftPackage",
        "configuration": "release"
      }
    ]
  },
  {
    "repository": "Git",
    "url": "https://github.com/lyft/Kronos.git",
    "path": "Kronos",
    "branch": "master",
    "maintainer": "Reflejo@gmail.com",
    "compatibility": [
      {
        "version": "4.0",
        "commit": "82126c38a35fca22a8e58df7a6b724df2f6f4ee7"
      }
    ],
    "platforms": [
      "Darwin"
    ],
    "actions": [
      {
        "action": "BuildXcodeProjectTarget",
        "project": "Kronos.xcodeproj",
        "target": "Kronos",
        "destination": "generic/platform=iOS",
        "configuration": "Release"
      },
      {
        "action": "BuildXcodeProjectTarget",
        "project": "Kronos.xcodeproj",
        "target": "Kronos",
        "destination": "generic/platform=macOS",
        "configuration": "Release"
      },
      {
        "action": "BuildXcodeProjectTarget",
        "project": "Kronos.xcodeproj",
        "target": "Kronos",
        "destination": "generic/platform=tvOS",
        "configuration": "Release"
      },
      {
        "action": "BuildXcodeProjectTarget",
        "project": "Kronos.xcodeproj",
        "target": "Kronos",
        "destination": "generic/platform=iOS",
        "configuration": "Release"
      },
      {
        "action": "BuildSwiftPackage",
        "configuration": "release",
        "xfail": {
          "compatibility": {
            "4.0": {
              "branch": {
                "master": "https://bugs.swift.org/browse/SR-8250",
                "swift-4.2-branch": "https://bugs.swift.org/browse/SR-8250"
              }
            }
          }
        }
      },
      {
        "action": "TestSwiftPackage"
      }
    ]
  },
  {
    "repository": "Git",
    "url": "https://github.com/Bouke/Lark.git",
    "path": "Lark",
    "branch": "master",
    "maintainer": "bouke@haarsma.eu",
    "compatibility": [
      {
        "version": "4.0",
        "commit": "7604f91d757d888c456f75e19c00ea755d94fe8f"
      }
    ],
    "platforms": [
      "Darwin"
    ],
    "actions": [
      {
        "action": "BuildSwiftPackage",
        "configuration": "release",
        "xfail": {
          "compatibility": {
            "4.0": {
              "branch": {
                "master": "https://bugs.swift.org/browse/SR-8234",
                "swift-4.2-branch": "https://bugs.swift.org/browse/SR-8234"
              }
            }
          }
        }
      },
      {
        "action": "TestSwiftPackage"
      }
    ]
  },
  {
    "repository": "Git",
    "url": "https://github.com/Moya/Moya.git",
    "path": "Moya",
    "branch": "master",
    "compatibility": [
      {
        "version": "4.0",
        "commit": "4b3ff7e7ddd87c0ce73b39b5390c045fe1a8d4af"
      }
    ],
    "maintainer": "ash@ashfurrow.com",
    "platforms": [
      "Darwin"
    ],
    "actions": [
      {
        "action": "BuildSwiftPackage",
        "configuration": "release",
        "xfail": {
          "compatibility": {
            "4.0": {
              "branch": {
                "master": "https://bugs.swift.org/browse/SR-8234",
                "swift-4.2-branch": "https://bugs.swift.org/browse/SR-8234"
              }
            }
          }
        }
      },
      {
        "action": "TestSwiftPackage"
      }
    ]
  },
  {
    "repository": "Git",
    "url": "https://github.com/Bouke/NetService.git",
    "path": "NetService",
    "branch": "master",
    "maintainer": "bouke@haarsma.eu",
    "compatibility": [
      {
        "version": "4.0",
        "commit": "51256c161c32570267174469ac3826b7bb3da113"
      }
    ],
    "platforms": [
      "Darwin",
      "Linux"
    ],
    "actions": [
      {
        "action": "BuildSwiftPackage",
        "configuration": "release",
        "xfail": {
          "compatibility": {
            "4.0": {
              "branch": {
                "master": "https://bugs.swift.org/browse/SR-8234",
                "swift-4.2-branch": "https://bugs.swift.org/browse/SR-8234"
              }
            }
          }
        }
      },
      {
        "action": "TestSwiftPackage"
      }
    ]
  },
  {
    "repository": "Git",
    "url": "https://github.com/Hearst-DD/ObjectMapper.git",
    "path": "ObjectMapper",
    "branch": "master",
    "maintainer": "tristanhimmelman@gmail.com",
    "compatibility": [
      {
        "version": "3.0",
        "commit": "eef27bfcfd201036a12992b6988e64a088fe7354"
      }
    ],
    "platforms": [
      "Darwin"
    ],
    "actions": [
      {
        "action": "BuildXcodeWorkspaceScheme",
        "workspace": "ObjectMapper.xcworkspace",
        "scheme": "ObjectMapper-iOS",
        "destination": "generic/platform=iOS",
        "configuration": "Release",
        "xfail": {
          "compatibility": {
            "3.0": {
              "branch": {
                "master": "https://bugs.swift.org/browse/SR-6690",
                "swift-4.2-branch": "https://bugs.swift.org/browse/SR-6690"
              }
            }
          }
        }
      },
      {
        "action": "BuildXcodeWorkspaceScheme",
        "workspace": "ObjectMapper.xcworkspace",
        "scheme": "ObjectMapper-Mac",
        "destination": "generic/platform=macOS",
        "configuration": "Release",
        "xfail": {
          "compatibility": {
            "3.0": {
              "branch": {
                "master": "https://bugs.swift.org/browse/SR-6690",
                "swift-4.2-branch": "https://bugs.swift.org/browse/SR-6690"
              }
            }
          }
        }
      },
      {
        "action": "BuildXcodeWorkspaceScheme",
        "workspace": "ObjectMapper.xcworkspace",
        "scheme": "ObjectMapper-tvOS",
        "destination": "generic/platform=tvOS",
        "configuration": "Release",
        "xfail": {
          "compatibility": {
            "3.0": {
              "branch": {
                "master": "https://bugs.swift.org/browse/SR-6690",
                "swift-4.2-branch": "https://bugs.swift.org/browse/SR-6690"
              }
            }
          }
        }
      },
      {
        "action": "BuildXcodeWorkspaceScheme",
        "workspace": "ObjectMapper.xcworkspace",
        "scheme": "ObjectMapper-watchOS",
        "destination": "generic/platform=watchOS",
        "configuration": "Release",
        "xfail": {
          "compatibility": {
            "3.0": {
              "branch": {
                "master": "https://bugs.swift.org/browse/SR-6690",
                "swift-4.2-branch": "https://bugs.swift.org/browse/SR-6690"
              }
            }
          }
        }
      }
    ]
  },
  {
    "repository": "Git",
    "url": "https://github.com/PerfectlySoft/Perfect.git",
    "path": "Perfect",
    "branch": "master",
    "maintainer": "sean@perfect.org",
    "compatibility": [
      {
        "version": "3.0",
        "commit": "540feb1d8b3c1965823e0e3ecc9e975d47006b80"
      }
    ],
    "platforms": [
      "Darwin",
      "Linux"
    ],
    "actions": [
      {
        "action": "BuildSwiftPackage",
        "configuration": "release",
        "xfail": {
          "compatibility": {
            "3.0": {
              "branch": {
                "master": "https://bugs.swift.org/browse/SR-8234",
                "swift-4.2-branch": "https://bugs.swift.org/browse/SR-8234"
              }
            }
          }
        }
      }
    ]
  },
  {
    "repository": "Git",
    "url": "https://github.com/willowtreeapps/PinkyPromise.git",
    "path": "PinkyPromise",
    "branch": "master",
    "compatibility": [
      {
        "version": "3.0",
        "commit": "a127ac74685daec77dd4580bd82c8ace8cc9cc29"
      }
    ],
    "platforms": [
      "Darwin"
    ],
    "maintainer": "connerk@gmail.com",
    "actions": [
      {
        "action": "BuildXcodeProjectScheme",
        "project": "PinkyPromise.xcodeproj",
        "scheme": "PinkyPromise_iOS",
        "destination": "generic/platform=iOS",
        "configuration": "Release"
      },
      {
        "action": "BuildXcodeProjectScheme",
        "project": "PinkyPromise.xcodeproj",
        "scheme": "PinkyPromise_macOS",
        "destination": "generic/platform=macOS",
        "configuration": "Release"
      },
      {
        "action": "BuildSwiftPackage",
        "configuration": "release",
        "xfail": {
          "compatibility": {
            "3.0": {
              "branch": {
                "master": "https://bugs.swift.org/browse/SR-8250",
                "swift-4.2-branch": "https://bugs.swift.org/browse/SR-8250"
              }
            }
          }
        }
      },
      {
        "action": "TestXcodeProjectScheme",
        "project": "PinkyPromise.xcodeproj",
        "scheme": "PinkyPromise_iOS",
        "destination": "platform=iOS Simulator,name=iPhone 7",
        "configuration": "Release"
      },
      {
        "action": "TestXcodeProjectScheme",
        "project": "PinkyPromise.xcodeproj",
        "scheme": "PinkyPromise_macOS",
        "destination": "platform=macOS",
        "configuration": "Release"
      },
      {
        "action": "TestSwiftPackage"
      }
    ]
  },
  {
    "repository": "Git",
    "url": "https://github.com/pinterest/plank.git",
    "path": "Plank",
    "branch": "master",
    "compatibility": [
      {
        "version": "4.0",
        "commit": "fe78418de7757d100c94f702e8effb5e7b8e93b8"
      }
    ],
    "maintainer": "rmalik@pinterest.com",
    "platforms": [
      "Darwin",
      "Linux"
    ],
    "actions": [
      {
        "action": "BuildSwiftPackage",
        "configuration": "release",
        "xfail": {
          "compatibility": {
            "4.0": {
              "branch": {
                "master": "https://bugs.swift.org/browse/SR-8234",
                "swift-4.2-branch": "https://bugs.swift.org/browse/SR-8234"
              }
            }
          }
        }
      },
      {
        "action": "TestSwiftPackage"
      }
    ]
  },
  {
    "repository": "Git",
    "url": "https://github.com/ProcedureKit/ProcedureKit.git",
    "path": "ProcedureKit",
    "branch": "master",
    "maintainer": "danthorpe@me.com",
    "compatibility": [
      {
        "version": "3.0",
        "commit": "d6389ea98ec2e0d17ab368f40045bfe48622ac67"
      }
    ],
    "platforms": [
      "Darwin"
    ],
    "actions": [
      {
        "action": "BuildXcodeProjectTarget",
        "project": "ProcedureKit.xcodeproj",
        "target": "ProcedureKit",
        "destination": "platform=macOS",
        "configuration": "Release"
      },
      {
        "action": "BuildXcodeProjectTarget",
        "project": "ProcedureKit.xcodeproj",
        "target": "ProcedureKit",
        "destination": "generic/platform=iOS",
        "configuration": "Release"
      },
      {
        "action": "BuildXcodeProjectTarget",
        "project": "ProcedureKit.xcodeproj",
        "target": "ProcedureKit",
        "destination": "generic/platform=watchOS",
        "configuration": "Release"
      },
      {
        "action": "BuildXcodeProjectTarget",
        "project": "ProcedureKit.xcodeproj",
        "target": "ProcedureKit",
        "destination": "generic/platform=tvOS",
        "configuration": "Release"
      },
      {
        "action": "BuildXcodeProjectTarget",
        "project": "ProcedureKit.xcodeproj",
        "target": "ProcedureKitCloud",
        "destination": "platform=macOS",
        "configuration": "Release",
        "xfail": {
          "compatibility": {
            "3.0": {
              "branch": {
                "swift-4.0-branch": "rdar://35814436"
              }
            }
          }
        }
      },
      {
        "action": "TestXcodeProjectTarget",
        "project": "ProcedureKit.xcodeproj",
        "target": "ProcedureKit",
        "destination": "platform=macOS"
      }
    ]
  },
  {
    "repository": "Git",
    "url": "https://github.com/mxcl/PromiseKit.git",
    "path": "PromiseKit",
    "branch": "master",
    "maintainer": "mxcl@me.com",
    "compatibility": [
      {
        "version": "4.0.3",
        "commit": "c538a244b110389483c71d5801f7944e042b5b7b"
      }
    ],
    "platforms": [
      "Darwin",
      "Linux"
    ],
    "actions": [
      {
        "action": "BuildXcodeProjectTarget",
        "project": "PromiseKit.xcodeproj",
        "target": "PromiseKit",
        "destination": "generic/platform=macOS",
        "configuration": "Release"
      },
      {
        "action": "BuildXcodeProjectTarget",
        "project": "PromiseKit.xcodeproj",
        "target": "PromiseKit",
        "destination": "generic/platform=iOS",
        "configuration": "Release"
      },
      {
        "action": "BuildXcodeProjectTarget",
        "project": "PromiseKit.xcodeproj",
        "target": "PromiseKit",
        "destination": "generic/platform=watchOS",
        "configuration": "Release"
      },
      {
        "action": "BuildXcodeProjectTarget",
        "project": "PromiseKit.xcodeproj",
        "target": "PromiseKit",
        "destination": "generic/platform=tvOS",
        "configuration": "Release"
      }
    ]
  },
  {
    "repository": "Git",
    "url": "https://github.com/mac-cain13/R.swift.git",
    "path": "R.swift",
    "branch": "master",
    "maintainer": "tom@lokhorst.eu",
    "compatibility": [
      {
        "version": "4.0",
        "commit": "c5273e456ef02230689f6db2172abb29901115f0"
      }
    ],
    "platforms": [
      "Darwin"
    ],
    "actions": [
      {
        "action": "BuildSwiftPackage",
        "configuration": "release",
        "xfail": {
          "compatibility": {
            "4.0": {
              "branch": {
                "master": "https://bugs.swift.org/browse/SR-8234",
                "swift-4.2-branch": "https://bugs.swift.org/browse/SR-8234"
              }
            }
          }
        }
      },
      {
        "action": "TestSwiftPackage"
      }
    ]
  },
  {
    "repository": "Git",
    "url": "https://github.com/asynchrony/Re-Lax.git",
    "path": "Re-Lax",
    "branch": "master",
    "maintainer": "marksands07@gmail.com",
    "compatibility": [
      {
        "version": "4.0",
        "commit": "4502081d713257bb414d7dffa25f10ba59fa6770"
      }
    ],
    "platforms": [
      "Darwin"
    ],
    "actions": [
      {
        "action": "BuildXcodeWorkspaceScheme",
        "workspace": "ReLax.xcworkspace",
        "scheme": "ReLax",
        "destination": "generic/platform=tvOS",
        "configuration": "Release"
      }
    ]
  },
  {
    "repository": "Git",
    "url": "https://github.com/ReSwift/ReSwift.git",
    "path": "ReSwift",
    "branch": "master",
    "maintainer": "Benjamin.Encz@gmail.com",
    "compatibility": [
      {
        "version": "3.0",
        "commit": "db35c2e64bb9c8385a821d580c1dad6c113d073d"
      }
    ],
    "platforms": [
      "Darwin"
    ],
    "actions": [
      {
        "action": "BuildXcodeProjectScheme",
        "project": "ReSwift.xcodeproj",
        "scheme": "ReSwift-iOS",
        "destination": "generic/platform=iOS",
        "configuration": "Release"
      },
      {
        "action": "BuildXcodeProjectScheme",
        "project": "ReSwift.xcodeproj",
        "scheme": "ReSwift-macOS",
        "destination": "generic/platform=macOS",
        "configuration": "Release"
      },
      {
        "action": "BuildXcodeProjectScheme",
        "project": "ReSwift.xcodeproj",
        "scheme": "ReSwift-tvOS",
        "destination": "generic/platform=tvOS",
        "configuration": "Release"
      },
      {
        "action": "BuildXcodeProjectScheme",
        "project": "ReSwift.xcodeproj",
        "scheme": "ReSwift-watchOS",
        "destination": "generic/platform=watchOS",
        "configuration": "Release"
      }
    ]
  },
  {
    "repository": "Git",
    "url": "https://github.com/ReactiveCocoa/ReactiveCocoa.git",
    "path": "ReactiveCocoa",
    "branch": "master",
    "compatibility": [
      {
        "version": "4.0",
        "commit": "72dd2096c04e66bb10a5dd0c230c7a7ceef467e9"
      }
    ],
    "platforms": [
      "Darwin"
    ],
    "maintainer": "anders@andersha.com",
    "actions": [
      {
        "action": "BuildXcodeWorkspaceScheme",
        "workspace": "ReactiveCocoa.xcworkspace",
        "scheme": "ReactiveCocoa-macOS",
        "destination": "generic/platform=macOS",
        "configuration": "Release"
      },
      {
        "action": "BuildXcodeWorkspaceScheme",
        "workspace": "ReactiveCocoa.xcworkspace",
        "scheme": "ReactiveCocoa-iOS",
        "destination": "generic/platform=iOS",
        "configuration": "Release"
      },
      {
        "action": "BuildXcodeWorkspaceScheme",
        "workspace": "ReactiveCocoa.xcworkspace",
        "scheme": "ReactiveCocoa-tvOS",
        "destination": "generic/platform=tvOS",
        "configuration": "Release"
      },
      {
        "action": "BuildXcodeWorkspaceScheme",
        "workspace": "ReactiveCocoa.xcworkspace",
        "scheme": "ReactiveCocoa-watchOS",
        "destination": "generic/platform=watchOS",
        "configuration": "Release"
      }
    ]
  },
  {
    "repository": "Git",
    "url": "https://github.com/ReactiveCocoa/ReactiveSwift.git",
    "path": "ReactiveSwift",
    "branch": "master",
    "compatibility": [
      {
        "version": "4.0",
        "commit": "46fb4d4a8285286e54929add1d12f384675895c6"
      }
    ],
    "platforms": [
      "Darwin",
      "Linux"
    ],
    "maintainer": "anders@andersha.com",
    "actions": [
      {
        "action": "BuildXcodeWorkspaceScheme",
        "workspace": "ReactiveSwift.xcworkspace",
        "scheme": "ReactiveSwift-macOS",
        "destination": "generic/platform=macOS",
        "configuration": "Release"
      },
      {
        "action": "BuildXcodeWorkspaceScheme",
        "workspace": "ReactiveSwift.xcworkspace",
        "scheme": "ReactiveSwift-iOS",
        "destination": "generic/platform=iOS",
        "configuration": "Release"
      },
      {
        "action": "BuildXcodeWorkspaceScheme",
        "workspace": "ReactiveSwift.xcworkspace",
        "scheme": "ReactiveSwift-tvOS",
        "destination": "generic/platform=tvOS",
        "configuration": "Release"
      },
      {
        "action": "BuildXcodeWorkspaceScheme",
        "workspace": "ReactiveSwift.xcworkspace",
        "scheme": "ReactiveSwift-watchOS",
        "destination": "generic/platform=watchOS",
        "configuration": "Release"
      }
    ]
  },
  {
    "repository": "Git",
    "url": "https://github.com/antitypical/Result.git",
    "path": "Result",
    "branch": "master",
    "compatibility": [
      {
        "version": "4.0",
        "commit": "7477584259bfce2560a19e06ad9f71db441fff11"
      }
    ],
    "maintainer": "matt@diephouse.com",
    "platforms": [
      "Darwin",
      "Linux"
    ],
    "actions": [
      {
        "action": "BuildSwiftPackage",
        "configuration": "release",
        "xfail": {
          "compatibility": {
            "4.0": {
              "branch": {
                "master": "https://bugs.swift.org/browse/SR-8234",
                "swift-4.2-branch": "https://bugs.swift.org/browse/SR-8234"
              }
            }
          }
        }
      },
      {
        "action": "TestSwiftPackage"
      }
    ]
  },
  {
    "repository": "Git",
    "url": "https://github.com/RxSwiftCommunity/RxDataSources",
    "path": "RxDataSources",
    "branch": "master",
    "maintainer": "krunoslav.zaher@gmail.com",
    "compatibility": [
      {
        "version": "3.0",
        "commit": "c06ebe2207ed3a74d69a9d9b9bb59b48b64a09b4"
      }
    ],
    "platforms": [
      "Darwin"
    ],
    "actions": [
      {
        "action": "BuildXcodeProjectTarget",
        "project": "Pods/Pods.xcodeproj",
        "target": "Pods-RxDataSources",
        "destination": "generic/platform=iOS",
        "configuration": "Release",
        "xfail": {
          "compatibility": {
            "3.0": {
              "branch": {
                "master": "https://bugs.swift.org/browse/SR-8271"
              }
            }
          }
        }
      },
      {
        "action": "BuildXcodeProjectTarget",
        "project": "Pods/Pods.xcodeproj",
        "target": "Pods-Example",
        "destination": "generic/platform=iOS",
        "configuration": "Release",
        "xfail": {
          "compatibility": {
            "3.0": {
              "branch": {
                "master": "https://bugs.swift.org/browse/SR-8271"
              }
            }
          }
        }
      }
    ]
  },
  {
    "repository": "Git",
    "url": "https://github.com/ReactiveX/RxSwift.git",
    "path": "RxSwift",
    "branch": "master",
    "maintainer": "krunoslav.zaher@gmail.com",
    "compatibility": [
      {
        "version": "4.0.3",
        "commit": "3e848781c7756accced855a6317a4c2ff5e8588b"
      }
    ],
    "platforms": [
      "Darwin"
    ],
    "actions": [
      {
        "action": "BuildXcodeWorkspaceScheme",
        "workspace": "Rx.xcworkspace",
        "scheme": "RxSwift-macOS",
        "destination": "platform=macOS",
        "configuration": "Release"
      },
      {
        "action": "BuildXcodeWorkspaceScheme",
        "workspace": "Rx.xcworkspace",
        "scheme": "RxSwift-iOS",
        "destination": "generic/platform=iOS",
        "configuration": "Release"
      },
      {
        "action": "BuildXcodeWorkspaceScheme",
        "workspace": "Rx.xcworkspace",
        "scheme": "RxSwift-tvOS",
        "destination": "generic/platform=tvOS",
        "configuration": "Release"
      },
      {
        "action": "BuildXcodeWorkspaceScheme",
        "workspace": "Rx.xcworkspace",
        "scheme": "RxSwift-watchOS",
        "destination": "generic/platform=watchOS",
        "configuration": "Release"
      },
      {
        "action": "BuildXcodeWorkspaceScheme",
        "workspace": "Rx.xcworkspace",
        "scheme": "RxCocoa-macOS",
        "destination": "platform=macOS",
        "configuration": "Release"
      },
      {
        "action": "BuildXcodeWorkspaceScheme",
        "workspace": "Rx.xcworkspace",
        "scheme": "RxCocoa-iOS",
        "destination": "generic/platform=iOS",
        "configuration": "Release"
      },
      {
        "action": "BuildXcodeWorkspaceScheme",
        "workspace": "Rx.xcworkspace",
        "scheme": "RxCocoa-tvOS",
        "destination": "generic/platform=tvOS",
        "configuration": "Release"
      },
      {
        "action": "BuildXcodeWorkspaceScheme",
        "workspace": "Rx.xcworkspace",
        "scheme": "RxCocoa-watchOS",
        "destination": "generic/platform=watchOS",
        "configuration": "Release"
      },
      {
        "action": "BuildXcodeWorkspaceScheme",
        "workspace": "Rx.xcworkspace",
        "scheme": "RxBlocking-macOS",
        "destination": "platform=macOS",
        "configuration": "Release"
      },
      {
        "action": "BuildXcodeWorkspaceScheme",
        "workspace": "Rx.xcworkspace",
        "scheme": "RxBlocking-iOS",
        "destination": "generic/platform=iOS",
        "configuration": "Release"
      },
      {
        "action": "BuildXcodeWorkspaceScheme",
        "workspace": "Rx.xcworkspace",
        "scheme": "RxBlocking-tvOS",
        "destination": "generic/platform=tvOS",
        "configuration": "Release"
      },
      {
        "action": "BuildXcodeWorkspaceScheme",
        "workspace": "Rx.xcworkspace",
        "scheme": "RxBlocking-watchOS",
        "destination": "generic/platform=watchOS",
        "configuration": "Release"
      },
      {
        "action": "BuildXcodeWorkspaceScheme",
        "workspace": "Rx.xcworkspace",
        "scheme": "RxTests-macOS",
        "destination": "platform=macOS",
        "configuration": "Release"
      },
      {
        "action": "BuildXcodeWorkspaceScheme",
        "workspace": "Rx.xcworkspace",
        "scheme": "RxTests-iOS",
        "destination": "generic/platform=iOS",
        "configuration": "Release"
      },
      {
        "action": "BuildXcodeWorkspaceScheme",
        "workspace": "Rx.xcworkspace",
        "scheme": "RxTests-tvOS",
        "destination": "generic/platform=tvOS",
        "configuration": "Release"
      }
    ]
  },
  {
    "repository": "Git",
    "url": "https://github.com/Bouke/SRP.git",
    "path": "SRP",
    "branch": "master",
    "maintainer": "bouke@haarsma.eu",
    "compatibility": [
      {
        "version": "4.0",
        "commit": "b166838d4cf9218933c03151d62e50772460f95e"
      }
    ],
    "platforms": [
      "Darwin"
    ],
    "actions": [
      {
        "action": "BuildSwiftPackage",
        "configuration": "release"
      },
      {
        "action": "TestSwiftPackage"
      }
    ]
  },
  {
    "repository": "Git",
    "url": "https://github.com/nodes-ios/Serpent.git",
    "path": "Serpent",
    "branch": "master",
    "compatibility": [
      {
        "version": "3.0",
        "commit": "16a3bf87f4b3ad13827c65deabb0bf0af07ae59d"
      }
    ],
    "platforms": [
      "Darwin",
      "Linux"
    ],
    "maintainer": "ios@nodes.dk",
    "actions": [
      {
        "action": "BuildSwiftPackage",
        "configuration": "release",
        "xfail": {
          "compatibility": {
            "3.0": {
              "branch": {
                "master": "https://bugs.swift.org/browse/SR-8250",
                "swift-4.2-branch": "https://bugs.swift.org/browse/SR-8250"
              }
            }
          }
        }
      }
    ]
  },
  {
    "repository": "Git",
    "url": "https://github.com/krzysztofzablocki/Sourcery.git",
    "path": "Sourcery",
    "branch": "master",
    "maintainer": "krzysztof.zablocki@pixle.pl",
    "compatibility": [
      {
        "version": "4.0",
        "commit": "6e29894121e66dcbab9d3e64367464e46c5546fd"
      }
    ],
    "platforms": [
      "Darwin"
    ],
    "actions": [
      {
        "action": "BuildSwiftPackage",
        "configuration": "release",
        "xfail": {
          "compatibility": {
            "4.0": {
              "branch": {
                "master": "https://bugs.swift.org/browse/SR-8046",
                "swift-4.2-branch": "https://bugs.swift.org/browse/SR-8046"
              }
            }
          }
        }
      },
      {
        "action": "TestSwiftPackage"
      }
    ]
  },
  {
    "repository": "Git",
    "url": "https://github.com/daltoniam/Starscream",
    "path": "Starscream",
    "branch": "master",
    "maintainer": "daltoniam@gmail.com",
    "compatibility": [
      {
        "version": "4.0",
        "commit": "114e5df9b6251970a069e8f1c0cbb5802759f0a9"
      }
    ],
    "platforms": [
      "Darwin"
    ],
    "actions": [
      {
        "action": "BuildXcodeProjectScheme",
        "project": "examples/AutobahnTest/Autobahn.xcodeproj",
        "scheme": "Starscream",
        "destination": "generic/platform=iOS",
        "configuration": "Release"
      },
      {
        "action": "BuildXcodeProjectScheme",
        "project": "examples/SimpleTest/SimpleTest.xcodeproj",
        "scheme": "Starscream",
        "destination": "generic/platform=iOS",
        "configuration": "Release"
      },
      {
        "action": "BuildXcodeProjectScheme",
        "project": "Starscream.xcodeproj",
        "scheme": "Starscream",
        "destination": "generic/platform=iOS",
        "configuration": "Release"
      }
    ]
  },
  {
    "repository": "Git",
    "url": "https://github.com/mattt/Surge",
    "path": "Surge",
    "branch": "master",
    "maintainer": "rfdickerson@gmail.com",
    "compatibility": [
      {
        "version": "3.2",
        "commit": "64d93875a2aa9391724b039867be567ead84a11a"
      }
    ],
    "platforms": [
      "Darwin"
    ],
    "actions": [
      {
        "action": "BuildXcodeProjectScheme",
        "project": "Surge.xcodeproj",
        "scheme": "Surge",
        "destination": "generic/platform=iOS",
        "configuration": "Release"
      }
    ]
  },
  {
    "repository": "Git",
    "url": "https://github.com/malcommac/SwiftDate",
    "path": "SwiftDate",
    "branch": "master",
    "maintainer": "me@danielemargutti.com",
    "compatibility": [
      {
        "version": "4.0",
        "commit": "744a8ce947f71e951e9f0f240b07d1a4f1f8b84e"
      }
    ],
    "platforms": [
      "Darwin"
    ],
    "actions": [
      {
        "action": "BuildXcodeProjectScheme",
        "project": "SwiftDate.xcodeproj",
        "scheme": "SwiftDate-iOS",
        "destination": "generic/platform=iOS",
        "configuration": "Release"
      },
      {
        "action": "BuildXcodeProjectScheme",
        "project": "SwiftDate.xcodeproj",
        "scheme": "SwiftDate-macOS",
        "destination": "generic/platform=macOS",
        "configuration": "Release"
      },
      {
        "action": "BuildXcodeProjectScheme",
        "project": "SwiftDate.xcodeproj",
        "scheme": "SwiftDate-tvOS",
        "destination": "generic/platform=tvOS",
        "configuration": "Release"
      },
      {
        "action": "BuildXcodeProjectScheme",
        "project": "SwiftDate.xcodeproj",
        "scheme": "SwiftDate-watchOS",
        "destination": "generic/platform=watchOS",
        "configuration": "Release"
      }
    ]
  },
  {
    "repository": "Git",
    "url": "https://github.com/davecom/SwiftGraph.git",
    "path": "SwiftGraph",
    "branch": "master",
    "maintainer": "david@oaksnow.com",
    "compatibility": [
      {
        "version": "4.0",
        "commit": "6c8c5d699db17f3726776656a09f058bb29d76ec"
      }
    ],
    "platforms": [
      "Darwin",
      "Linux"
    ],
    "actions": [
      {
        "action": "BuildSwiftPackage",
        "configuration": "release"
      }
    ]
  },
  {
    "repository": "Git",
    "url": "https://github.com/realm/SwiftLint.git",
    "path": "SwiftLint",
    "branch": "master",
    "compatibility": [
      {
        "version": "4.0",
        "commit": "549d4c97664bea31af61a4d3d6184dc3e970880a"
      }
    ],
    "maintainer": "jp@jpsim.com",
    "platforms": [
      "Darwin",
      "Linux"
    ],
    "actions": [
      {
        "action": "BuildSwiftPackage",
        "configuration": "release",
        "xfail": {
          "compatibility": {
            "4.0": {
              "branch": {
                "master": "https://bugs.swift.org/browse/SR-8234",
                "swift-4.2-branch": "https://bugs.swift.org/browse/SR-8234"
              }
            }
          }
        }
      },
      {
        "action": "TestSwiftPackage"
      }
    ]
  },
  {
    "repository": "Git",
    "url": "https://github.com/SwifterSwift/SwifterSwift.git",
    "path": "SwifterSwift",
    "branch": "master",
    "maintainer": "omaralbeik@gmail.com",
    "compatibility": [
      {
        "version": "4.0",
        "commit": "d3c3fdba03cd876baf3c7f675f03ad7c3f32c811"
      }
    ],
    "platforms": [
      "Darwin"
    ],
    "actions": [
      {
        "action": "BuildXcodeWorkspaceScheme",
        "workspace": "SwifterSwift.xcworkspace",
        "scheme": "SwifterSwift-iOS",
        "destination": "generic/platform=iOS",
        "configuration": "Release"
      },
      {
        "action": "BuildXcodeWorkspaceScheme",
        "workspace": "SwifterSwift.xcworkspace",
        "scheme": "SwifterSwift-macOS",
        "destination": "generic/platform=macOS",
        "configuration": "Release"
      },
      {
        "action": "BuildXcodeWorkspaceScheme",
        "workspace": "SwifterSwift.xcworkspace",
        "scheme": "SwifterSwift-tvOS",
        "destination": "generic/platform=tvOS",
        "configuration": "Release"
      },
      {
        "action": "BuildXcodeWorkspaceScheme",
        "workspace": "SwifterSwift.xcworkspace",
        "scheme": "SwifterSwift-watchOS",
        "destination": "generic/platform=watchOS",
        "configuration": "Release"
      },
      {
        "action": "TestXcodeWorkspaceScheme",
        "workspace": "SwifterSwift.xcworkspace",
        "scheme": "SwifterSwift-iOSTests",
        "destination": "platform=iOS Simulator,name=iPhone 7,OS=10.2"
      },
      {
        "action": "TestXcodeWorkspaceScheme",
        "workspace": "SwifterSwift.xcworkspace",
        "scheme": "SwifterSwift-tvOSTests",
        "destination": "platform=tvOS Simulator,name=Apple TV 1080p"
      },
      {
        "action": "TestXcodeWorkspaceScheme",
        "workspace": "SwifterSwift.xcworkspace",
        "scheme": "SwifterSwift-macOSTests",
        "destination": "platform=macOS"
      }
    ]
  },
  {
    "repository": "Git",
    "url": "https://github.com/devxoul/Then.git",
    "path": "Then",
    "branch": "master",
    "maintainer": "devxoul@gmail.com",
    "compatibility": [
      {
        "version": "3.1",
        "commit": "daaea1ac2100ae86bd20f0920ebbd2f1becb2e6e"
      }
    ],
    "platforms": [
      "Darwin"
    ],
    "actions": [
      {
        "action": "BuildSwiftPackage",
        "configuration": "release",
        "xfail": {
          "compatibility": {
            "3.1": {
              "branch": {
                "master": "https://bugs.swift.org/browse/SR-8250",
                "swift-4.2-branch": "https://bugs.swift.org/browse/SR-8250"
              }
            }
          }
        }
      },
      {
        "action": "TestSwiftPackage"
      }
    ]
  },
  {
    "repository": "Git",
    "url": "https://github.com/urbn/URBNJSONDecodableSPM",
    "path": "URBNJSONDecodableSPM",
    "branch": "master",
    "maintainer": "lsykes@urbn.com",
    "compatibility": [
      {
        "version": "3.1",
        "commit": "6dc998583b170395e8ba03cacabe1ea44256b1bd"
      }
    ],
    "platforms": [
      "Darwin"
    ],
    "actions": [
      {
        "action": "BuildSwiftPackage",
        "configuration": "release",
        "xfail": {
          "compatibility": {
            "3.1": {
              "branch": {
                "master": "https://bugs.swift.org/browse/SR-8250",
                "swift-4.2-branch": "https://bugs.swift.org/browse/SR-8250"
              }
            }
          }
        }
      }
    ]
  },
  {
    "repository": "Git",
    "url": "https://github.com/intelygenz/Kommander-iOS.git",
    "path": "kommander",
    "branch": "master",
    "maintainer": "alejandro.ruperez@intelygenz.com",
    "compatibility": [
      {
        "version": "3.1",
        "commit": "1d258f90416b82cafa2b1cf0146720ce99ceaf28"
      }
    ],
    "platforms": [
      "Darwin"
    ],
    "actions": [
      {
        "action": "BuildXcodeWorkspaceScheme",
        "workspace": "Kommander.xcworkspace",
        "scheme": "Kommander",
        "destination": "generic/platform=iOS",
        "configuration": "Release"
      },
      {
        "action": "BuildXcodeWorkspaceScheme",
        "workspace": "Kommander.xcworkspace",
        "scheme": "Kommander macOS",
        "destination": "generic/platform=macOS",
        "configuration": "Release"
      },
      {
        "action": "BuildXcodeWorkspaceScheme",
        "workspace": "Kommander.xcworkspace",
        "scheme": "Kommander tvOS",
        "destination": "generic/platform=tvOS",
        "configuration": "Release"
      },
      {
        "action": "BuildXcodeWorkspaceScheme",
        "workspace": "Kommander.xcworkspace",
        "scheme": "Kommander watchOS",
        "destination": "generic/platform=watchOS",
        "configuration": "Release"
      }
    ]
  },
  {
    "repository": "Git",
    "url": "https://github.com/alexruperez/LaunchScreenSnapshot.git",
    "path": "launchscreensnapshot",
    "branch": "master",
    "maintainer": "contact@alexruperez.com",
    "compatibility": [
      {
        "version": "3.1",
        "commit": "9af0557c932b69648ff5aa0c70b5468fdf65cb93"
      }
    ],
    "platforms": [
      "Darwin"
    ],
    "actions": [
      {
        "action": "BuildXcodeWorkspaceScheme",
        "workspace": "LaunchScreenSnapshot.xcworkspace",
        "scheme": "LaunchScreenSnapshot",
        "destination": "generic/platform=iOS",
        "configuration": "Release"
      }
    ]
  },
  {
    "repository": "Git",
    "url": "https://github.com/lyft/mapper.git",
    "path": "mapper",
    "branch": "master",
    "maintainer": "k@keith.so",
    "compatibility": [
      {
        "version": "4.0",
        "commit": "45f5726304f41e6e6ad5d3d836e89940e165f48d"
      }
    ],
    "platforms": [
      "Darwin"
    ],
    "actions": [
      {
        "action": "BuildXcodeProjectTarget",
        "project": "Mapper.xcodeproj",
        "target": "Mapper",
        "destination": "generic/platform=iOS",
        "configuration": "Release"
      },
      {
        "action": "BuildXcodeProjectTarget",
        "project": "Mapper.xcodeproj",
        "target": "Mapper",
        "destination": "generic/platform=macOS",
        "configuration": "Release"
      },
      {
        "action": "BuildXcodeProjectTarget",
        "project": "Mapper.xcodeproj",
        "target": "Mapper",
        "destination": "generic/platform=tvOS",
        "configuration": "Release"
      },
      {
        "action": "BuildXcodeProjectTarget",
        "project": "Mapper.xcodeproj",
        "target": "Mapper",
        "destination": "generic/platform=watchOS",
        "configuration": "Release"
      },
      {
        "action": "BuildSwiftPackage",
        "configuration": "release",
        "xfail": {
          "compatibility": {
            "4.0": {
              "branch": {
                "master": "https://bugs.swift.org/browse/SR-8250",
                "swift-4.2-branch": "https://bugs.swift.org/browse/SR-8250"
              }
            }
          }
        }
      },
      {
        "action": "TestSwiftPackage"
      }
    ]
  },
  {
    "repository": "Git",
    "url": "https://github.com/louisdh/panelkit.git",
    "path": "panelkit",
    "branch": "master",
    "compatibility": [
      {
        "version": "4.0.3",
        "commit": "3ede6efaa9d2b2502ad069b16215513f3e515119"
      }
    ],
    "platforms": [
      "Darwin"
    ],
    "maintainer": "louisdhauwe@silverfox.be",
    "actions": [
      {
        "action": "BuildXcodeWorkspaceScheme",
        "workspace": "PanelKit.xcworkspace",
        "scheme": "PanelKit",
        "destination": "generic/platform=iOS",
        "configuration": "Release"
      },
      {
        "action": "BuildXcodeWorkspaceScheme",
        "workspace": "PanelKit.xcworkspace",
        "scheme": "Example",
        "destination": "generic/platform=iOS",
        "configuration": "Release"
      },
      {
        "action": "TestXcodeWorkspaceScheme",
        "workspace": "PanelKit.xcworkspace",
        "scheme": "PanelKitTests",
        "destination": "platform=iOS Simulator,name=iPad Pro (12.9 inch)"
      }
    ]
  },
  {
    "repository": "Git",
    "url": "https://github.com/bustoutsolutions/siesta.git",
    "path": "siesta",
    "branch": "master",
    "compatibility": [
      {
        "version": "4.0",
        "commit": "926127231446fc5c1c8c3236033914a4006ab9a2"
      }
    ],
    "maintainer": "cantrell@pobox.com",
    "platforms": [
      "Darwin"
    ],
    "actions": [
      {
        "action": "BuildXcodeProjectTarget",
        "project": "Siesta.xcodeproj",
        "target": "Siesta iOS",
        "destination": "generic/platform=iOS",
        "configuration": "Release"
      },
      {
        "action": "BuildXcodeProjectTarget",
        "project": "Siesta.xcodeproj",
        "target": "Siesta macOS",
        "destination": "generic/platform=macOS",
        "configuration": "Release"
      },
      {
        "action": "BuildXcodeProjectTarget",
        "project": "Siesta.xcodeproj",
        "target": "SiestaUI iOS",
        "destination": "generic/platform=iOS",
        "configuration": "Release"
      },
      {
        "action": "BuildXcodeProjectTarget",
        "project": "Siesta.xcodeproj",
        "target": "SiestaUI macOS",
        "destination": "generic/platform=macOS",
        "configuration": "Release"
      }
    ]
  },
  {
    "repository": "Git",
    "url": "https://github.com/vapor/vapor.git",
    "path": "vapor",
    "branch": "master",
    "maintainer": "tanner@vapor.codes",
    "compatibility": [
      {
        "version": "3.0",
        "commit": "652e8d8316696bd0f0bbde07da555210e81557f1"
      }
    ],
    "platforms": [
      "Darwin",
      "Linux"
    ],
    "actions": [
      {
        "action": "BuildSwiftPackage",
        "configuration": "release",
        "xfail": {
          "compatibility": {
            "3.0": {
              "branch": {
                "master": "https://bugs.swift.org/browse/SR-7233",
                "swift-4.2-branch": "https://bugs.swift.org/browse/SR-7233"
              }
            }
          }
	}
      }
    ]
  }
]<|MERGE_RESOLUTION|>--- conflicted
+++ resolved
@@ -882,9 +882,6 @@
         "project": "ReactiveExtensions.xcodeproj",
         "scheme": "ReactiveExtensions-TestHelpers-iOS",
         "destination": "generic/platform=iOS",
-<<<<<<< HEAD
-        "configuration": "Release"
-=======
         "configuration": "Release",
         "xfail": {
           "compatibility": {
@@ -927,7 +924,6 @@
             }
           }
         }
->>>>>>> 2b4ce7cb
       }
     ]
   },
