--- conflicted
+++ resolved
@@ -775,7 +775,6 @@
   },
   {
     "repository": "Git",
-<<<<<<< HEAD
     "url": "https://github.com/pinterest/plank.git",
     "path": "Plank",
     "branch": "master",
@@ -799,7 +798,7 @@
       }
     ]
   },
-=======
+  {
     "url": "https://github.com/louisdh/panelkit.git",
     "path": "panelkit",
     "branch": "master",
@@ -835,5 +834,4 @@
       }
     ]
   }
->>>>>>> eea941fa
 ]