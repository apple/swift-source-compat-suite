[
  {
    "repository": "Git",
    "url": "https://github.com/andreamazz/AMScrollingNavbar.git",
    "path": "AMScrollingNavbar",
    "branch": "master",
    "maintainer": "andrea@fancypixel.it",
    "compatibility": [
      {
        "version": "3.0",
        "commit": "424000e3ee8549fdc0705cb4fd1a0fae321ad787"
      }
    ],
    "platforms": [
      "Darwin"
    ],
    "actions": [
      {
        "action": "BuildXcodeProjectTarget",
        "project": "AMScrollingNavbar.xcodeproj",
        "target": "AMScrollingNavbar",
        "destination": "generic/platform=iOS",
        "configuration": "Release"
      }
    ]
  },
  {
    "repository": "Git",
    "url": "https://github.com/Alamofire/Alamofire.git",
    "path": "Alamofire",
    "branch": "master",
    "maintainer": "cnoon@alamofire.org",
    "compatibility": [
      {
        "version": "3.0",
        "commit": "b03b43cc381ec02eb9855085427186ef89055eef"
      }
    ],
    "platforms": [
      "Darwin"
    ],
    "actions": [
      {
        "action": "BuildXcodeWorkspaceScheme",
        "workspace": "Alamofire.xcworkspace",
        "scheme": "Alamofire iOS",
        "destination": "generic/platform=iOS",
        "configuration": "Release"
      },
      {
        "action": "BuildXcodeWorkspaceScheme",
        "workspace": "Alamofire.xcworkspace",
        "scheme": "Alamofire macOS",
        "destination": "generic/platform=macOS",
        "configuration": "Release"
      },
      {
        "action": "BuildXcodeWorkspaceScheme",
        "workspace": "Alamofire.xcworkspace",
        "scheme": "Alamofire tvOS",
        "destination": "generic/platform=tvOS",
        "configuration": "Release"
      },
      {
        "action": "BuildXcodeWorkspaceScheme",
        "workspace": "Alamofire.xcworkspace",
        "scheme": "Alamofire watchOS",
        "destination": "generic/platform=watchOS",
        "configuration": "Release"
      },
      {
        "action": "BuildXcodeWorkspaceScheme",
        "workspace": "Alamofire.xcworkspace",
        "scheme": "iOS Example",
        "destination": "generic/platform=iOS",
        "configuration": "Release"
      }
    ]
  },
  {
    "repository": "Git",
    "url": "https://github.com/AsyncNinja/AsyncNinja.git",
    "path": "AsyncNinja",
    "branch": "master",
    "compatibility": [
      {
        "version": "3.1",
        "commit": "91b80dd2fc959b7673b5151bba41beef8e877607"
      }
    ],
    "maintainer": "antonvmironov@gmail.com",
    "platforms": [
      "Darwin",
      "Linux"
    ],
    "actions": [
      {
        "action": "BuildXcodeProjectScheme",
        "project": "AsyncNinja.xcodeproj",
        "scheme": "AsyncNinja",
        "destination": "generic/platform=macOS",
        "configuration": "Release"
      },
      {
        "action": "TestXcodeProjectScheme",
        "project": "AsyncNinja.xcodeproj",
        "scheme": "AsyncNinja",
        "destination": "platform=macOS"
      },
      {
        "action": "BuildXcodeProjectScheme",
        "project": "AsyncNinja.xcodeproj",
        "scheme": "AsyncNinja",
        "destination": "generic/platform=iOS",
        "configuration": "Release"
      },
      {
        "action": "TestXcodeProjectScheme",
        "project": "AsyncNinja.xcodeproj",
        "scheme": "AsyncNinja",
        "destination": "platform=iOS Simulator,name=iPhone 5"
      },
      {
        "action": "TestXcodeProjectScheme",
        "project": "AsyncNinja.xcodeproj",
        "scheme": "AsyncNinja",
        "destination": "platform=iOS Simulator,name=iPhone 7"
      },
      {
        "action": "BuildXcodeProjectScheme",
        "project": "AsyncNinja.xcodeproj",
        "scheme": "AsyncNinja",
        "destination": "generic/platform=tvOS",
        "configuration": "Release"
      },
      {
        "action": "TestXcodeProjectScheme",
        "project": "AsyncNinja.xcodeproj",
        "scheme": "AsyncNinja",
        "destination": "platform=tvOS Simulator,name=Apple TV 1080p"
      },
      {
        "action": "BuildXcodeProjectScheme",
        "project": "AsyncNinja.xcodeproj",
        "scheme": "AsyncNinja",
        "destination": "generic/platform=watchOS",
        "configuration": "Release"
      },
      {
        "action": "BuildSwiftPackage",
        "configuration": "release"
      },
      {
        "action": "TestSwiftPackage"
      }
    ]
  },
  {
    "repository": "Git",
    "url": "https://github.com/igor-makarov/BeaconKit.git",
    "path": "BeaconKit",
    "branch": "master",
    "maintainer": "igormaka@gmail.com",
    "compatibility": [
      {
        "version": "3.1",
        "commit": "1d2a69c6cb6d3850a9893374b2391ab749aaf414"
      }
    ],
    "platforms": [
      "Darwin"
    ],
    "actions": [
      {
        "action": "BuildSwiftPackage",
        "configuration": "debug"
      },
      {
        "action": "TestSwiftPackage",
        "configuration": "debug"
      }
    ]
  },
  {
    "repository": "Git",
    "url": "https://github.com/IBM-Swift/BlueSocket",
    "path": "BlueSocket",
    "branch": "master",
    "maintainer": "babt@us.ibm.com",
    "compatibility": [
      {
        "version": "3.0",
        "commit": "b0dcf15387be3641ecafea52f872fcd106cb644a"
      }
    ],
    "platforms": [
      "Darwin"
    ],
    "actions": [
      {
        "action": "BuildXcodeWorkspaceScheme",
        "workspace": "BlueSocket.xcworkspace",
        "scheme": "Socket",
        "destination": "generic/platform=macOS",
        "configuration": "Release"
      },
      {
        "action": "BuildXcodeWorkspaceScheme",
        "workspace": "BlueSocket.xcworkspace",
        "scheme": "Socket-iOS",
        "destination": "generic/platform=iOS",
        "configuration": "Release"
      }
    ]
  },
  {
    "repository": "Git",
    "url": "https://github.com/badoo/Chatto.git",
    "path": "Chatto",
    "branch": "master",
    "maintainer": "a.p.schukin@gmail.com",
    "compatibility": [
      {
        "version": "3.1",
        "commit": "0eb7ac56b76ed5c1024b7035ed0e29f69c74c8e7"
      }
    ],
    "platforms": [
      "Darwin"
    ],
    "actions": [
      {
        "action": "BuildXcodeWorkspaceScheme",
        "workspace": "Chatto.xcworkspace",
        "scheme": "Chatto",
        "destination": "generic/platform=iOS",
        "configuration": "Release"
      },
      {
        "action": "TestXcodeWorkspaceScheme",
        "workspace": "Chatto.xcworkspace",
        "scheme": "Chatto",
        "destination": "platform=iOS Simulator,name=iPhone 7"
      },
      {
        "action": "BuildXcodeWorkspaceScheme",
        "workspace": "Chatto.xcworkspace",
        "scheme": "ChattoAdditions",
        "destination": "generic/platform=iOS",
        "configuration": "Release"
      },
      {
        "action": "TestXcodeWorkspaceScheme",
        "workspace": "Chatto.xcworkspace",
        "scheme": "ChattoAdditions",
        "destination": "platform=iOS Simulator,name=iPhone 7"
      },
      {
        "action": "BuildXcodeWorkspaceScheme",
        "workspace": "ChattoApp/ChattoApp.xcworkspace",
        "scheme": "ChattoApp",
        "destination": "generic/platform=iOS",
        "configuration": "Release"
      },
      {
        "action": "TestXcodeWorkspaceScheme",
        "workspace": "ChattoApp/ChattoApp.xcworkspace",
        "scheme": "ChattoApp",
        "destination": "platform=iOS Simulator,name=iPhone 7"
      }
    ]
  },
  {
    "repository": "Git",
    "url": "https://github.com/emaloney/CleanroomLogger.git",
    "path": "CleanroomLogger",
    "branch": "master",
    "maintainer": "emaloney@gilt.com",
    "compatibility": [
      {
        "version": "3.0",
        "commit": "1d6cd902ace110048c91b4bfdfeffa955738522f"
      },
      {
        "version": "3.1",
        "commit": "d023ef2e6a2165bb162f4385828e321d4573fca0"
      }
    ],
    "platforms": [
      "Darwin"
    ],
    "actions": [
      {
        "action": "BuildXcodeProjectScheme",
        "project": "CleanroomLogger.xcodeproj",
        "scheme": "CleanroomLogger",
        "destination": "generic/platform=iOS",
        "configuration": "Release"
      },
      {
        "action": "BuildXcodeProjectScheme",
        "project": "CleanroomLogger.xcodeproj",
        "scheme": "CleanroomLogger",
        "destination": "generic/platform=macOS",
        "configuration": "Release"
      },
      {
        "action": "BuildXcodeProjectScheme",
        "project": "CleanroomLogger.xcodeproj",
        "scheme": "CleanroomLogger",
        "destination": "generic/platform=tvOS",
        "configuration": "Release"
      },
      {
        "action": "BuildXcodeProjectScheme",
        "project": "CleanroomLogger.xcodeproj",
        "scheme": "CleanroomLogger",
        "destination": "generic/platform=watchOS",
        "configuration": "Release"
      },
      {
        "action": "TestXcodeProjectScheme",
        "project": "CleanroomLogger.xcodeproj",
        "scheme": "CleanroomLogger",
        "destination": "platform=macOS"
      }
    ]
  },
  {
    "repository": "Git",
    "url": "https://github.com/JohnEstropia/CoreStore",
    "path": "CoreStore",
    "branch": "master",
    "maintainer": "rommel.estropia@gmail.com",
    "compatibility": [
      {
        "version": "3.2",
        "commit": "305e2b61a000753b6f1aff7f3f6485a88b3ff4e7"
      }
    ],
    "platforms": [
      "Darwin"
    ],
    "actions": [
      {
        "action": "BuildXcodeWorkspaceScheme",
        "workspace": "CoreStore.xcworkspace",
        "scheme": "CoreStore iOS",
        "destination": "generic/platform=iOS",
        "configuration": "Release"
      },
      {
        "action": "BuildXcodeWorkspaceScheme",
        "workspace": "CoreStore.xcworkspace",
        "scheme": "CoreStore OSX",
        "destination": "generic/platform=macOS",
        "configuration": "Release"
      },
      {
        "action": "BuildXcodeWorkspaceScheme",
        "workspace": "CoreStore.xcworkspace",
        "scheme": "CoreStore tvOS",
        "destination": "generic/platform=tvOS",
        "configuration": "Release"
      },
      {
        "action": "BuildXcodeWorkspaceScheme",
        "workspace": "CoreStore.xcworkspace",
        "scheme": "CoreStore watchOS",
        "destination": "generic/platform=watchOS",
        "configuration": "Release"
      },
      {
        "action": "BuildXcodeWorkspaceScheme",
        "workspace": "CoreStore.xcworkspace",
        "scheme": "CoreStoreDemo",
        "destination": "generic/platform=iOS",
        "configuration": "Release"
      },
      {
        "action": "TestXcodeWorkspaceScheme",
        "workspace": "CoreStore.xcworkspace",
        "scheme": "CoreStore iOS",
        "destination": "platform=iOS Simulator,name=iPhone 7"
      },
      {
        "action": "TestXcodeWorkspaceScheme",
        "workspace": "CoreStore.xcworkspace",
        "scheme": "CoreStore OSX",
        "destination": "platform=macOS"
      },
      {
        "action": "TestXcodeWorkspaceScheme",
        "workspace": "CoreStore.xcworkspace",
        "scheme": "CoreStore tvOS",
        "destination": "platform=tvOS Simulator,name=Apple TV 1080p"
      }
    ]
  },
  {
    "repository": "Git",
    "url": "https://github.com/Bouke/DNS.git",
    "path": "DNS",
    "branch": "master",
    "maintainer": "bouke@haarsma.eu",
    "compatibility": [
      {
        "version": "3.1",
        "commit": "9e102ed702045a09eae77b16d223160a66c3f8bc"
      }
    ],
    "platforms": [
      "Darwin"
    ],
    "actions": [
      {
        "action": "BuildSwiftPackage",
        "configuration": "release"
      },
      {
        "action": "TestSwiftPackage"
      }
    ]
  },
  {
    "repository": "Git",
    "url": "https://github.com/ankurp/Dollar.git",
    "path": "Dollar",
    "branch": "master",
    "maintainer": "ankur.patel@ymail.com",
    "compatibility": [
      {
        "version": "3.0",
        "commit": "c0dd3c0f8cd5fa12f8b433f3f2e3e50fa7debdf5"
      }
    ],
    "platforms": [
      "Darwin"
    ],
    "actions": [
      {
        "action": "BuildXcodeProjectScheme",
        "project": "Dollar.xcodeproj",
        "scheme": "Dollar",
        "destination": "generic/platform=macOS",
        "configuration": "Release"
      }
    ]
  },
  {
    "repository": "Git",
    "url": "https://github.com/jflinter/Dwifft.git",
    "path": "Dwifft",
    "branch": "master",
    "maintainer": "jflinter11@gmail.com",
    "compatibility": [
      {
        "version": "3.0",
        "commit": "e3e8bf0d2355a23dc0f1af3a0b6465efcb3b6488"
      },
      {
        "version": "3.1",
        "commit": "e3e8bf0d2355a23dc0f1af3a0b6465efcb3b6488"
      }
    ],
    "platforms": [
      "Darwin"
    ],
    "actions": [
      {
        "action": "BuildXcodeProjectTarget",
        "project": "Dwifft.xcodeproj",
        "target": "Dwifft",
        "destination": "generic/platform=iOS",
        "configuration": "Release"
      }
    ]
  },
  {
    "repository": "Git",
    "url": "https://github.com/groue/GRDB.swift.git",
    "path": "GRDB.swift",
    "branch": "master",
    "compatibility": [
      {
        "version": "3.1",
        "commit": "ba8375adb120a9c67de8cc8f420c934581a82e3b"
      }
    ],
    "platforms": [
      "Darwin"
    ],
    "maintainer": "gwendal.roue@gmail.com",
    "actions": [
      {
        "action": "BuildSwiftPackage",
        "configuration": "release"
      },
      {
        "action": "TestSwiftPackage"
      }
    ]
  },
  {
    "repository": "Git",
    "url": "https://github.com/artsabintsev/Guitar.git",
    "path": "Guitar",
    "branch": "master",
    "compatibility": [
      {
        "version": "4.0",
        "commit": "d88afd48e8793d66f4609db98710b679ce039341"
      },
      {
        "version": "3.1",
        "commit": "f3135a5c1fc7ac079cf4156992455b254b16bb84"
      }
    ],
    "maintainer": "arthur@sabintsev.com",
    "platforms": [
      "Darwin",
      "Linux"
    ],
    "actions": [
      {
        "action": "BuildSwiftPackage",
        "configuration": "release"
      },
      {
        "action": "TestSwiftPackage"
      }
    ]
  },
  {
    "repository": "Git",
    "url": "https://github.com/IBAnimatable/IBAnimatable.git",
    "path": "IBAnimatable",
    "branch": "master",
    "maintainer": "JakeLinAu@gmail.com",
    "compatibility": [
      {
        "version": "3.0",
        "commit": "b428dd736d9418e03a1fad19d89f2c9b99389227"
      }
    ],
    "platforms": [
      "Darwin"
    ],
    "actions": [
      {
        "action": "BuildXcodeProjectScheme",
        "project": "IBAnimatable.xcodeproj",
        "scheme": "IBAnimatable",
        "destination": "generic/platform=iOS",
        "configuration": "Release"
      },
      {
        "action": "BuildXcodeProjectScheme",
        "project": "IBAnimatable.xcodeproj",
        "scheme": "IBAnimatableApp",
        "destination": "generic/platform=iOS",
        "configuration": "Release"
      }
    ]
  },
  {
    "repository": "Git",
    "url": "https://github.com/jessesquires/JSQCoreDataKit.git",
    "path": "JSQCoreDataKit",
    "branch": "master",
    "maintainer": "jesse@jessesquires.com",
    "compatibility": [
      {
        "version": "3.0",
        "commit": "5e8b8327fc87c008e718a2c1aa0a78b7eac16a53"
      }
    ],
    "platforms": [
      "Darwin"
    ],
    "actions": [
      {
        "action": "BuildXcodeProjectTarget",
        "project": "JSQCoreDataKit.xcodeproj",
        "target": "JSQCoreDataKit-iOS",
        "destination": "generic/platform=iOS",
        "configuration": "Release"
      },
      {
        "action": "TestXcodeProjectScheme",
        "project": "JSQCoreDataKit.xcodeproj",
        "scheme": "JSQCoreDataKitTests",
        "destination": "platform=iOS Simulator,name=iPhone 6s"
      }
    ]
  },
  {
    "repository": "Git",
    "url": "https://github.com/jessesquires/JSQDataSourcesKit.git",
    "path": "JSQDataSourcesKit",
    "branch": "master",
    "maintainer": "jesse@jessesquires.com",
    "compatibility": [
      {
        "version": "3.0",
        "commit": "b764e341713d67ab9c8160929f46e55ad1e2ca07"
      }
    ],
    "platforms": [
      "Darwin"
    ],
    "actions": [
      {
        "action": "BuildXcodeProjectTarget",
        "project": "JSQDataSourcesKit.xcodeproj",
        "target": "JSQDataSourcesKit-iOS",
        "destination": "generic/platform=iOS",
        "configuration": "Release"
      },
      {
        "action": "TestXcodeProjectScheme",
        "project": "JSQDataSourcesKit.xcodeproj",
        "scheme": "JSQDataSourcesKitTests",
        "destination": "platform=iOS Simulator,name=iPhone 6s"
      }
    ]
  },
  {
    "repository": "Git",
    "url": "https://github.com/kishikawakatsumi/KeychainAccess.git",
    "path": "KeychainAccess",
    "branch": "master",
    "maintainer": "kishikawakatsumi@mac.com",
    "compatibility": [
      {
        "version": "3.0",
        "commit": "6e3d9679fd49c7ae8869454e76edf1306983c62c"
      }
    ],
    "platforms": [
      "Darwin"
    ],
    "actions": [
      {
        "action": "BuildXcodeWorkspaceScheme",
        "workspace": "KeychainAccess.xcworkspace",
        "scheme": "KeychainAccess",
        "destination": "platform=macOS",
        "configuration": "Release"
      },
      {
        "action": "BuildXcodeWorkspaceScheme",
        "workspace": "KeychainAccess.xcworkspace",
        "scheme": "KeychainAccess",
        "destination": "generic/platform=iOS",
        "configuration": "Release"
      },
      {
        "action": "BuildXcodeWorkspaceScheme",
        "workspace": "KeychainAccess.xcworkspace",
        "scheme": "KeychainAccess",
        "destination": "generic/platform=tvOS",
        "configuration": "Release"
      },
      {
        "action": "BuildXcodeWorkspaceScheme",
        "workspace": "KeychainAccess.xcworkspace",
        "scheme": "KeychainAccess",
        "destination": "generic/platform=watchOS",
        "configuration": "Release"
      }
    ]
  },
  {
    "repository": "Git",
    "url": "https://github.com/kickstarter/Kickstarter-Prelude",
    "path": "Kickstarter-Prelude",
    "branch": "master",
    "maintainer": "stephen@stephencelis.com",
    "compatibility": [
      {
        "version": "3.0",
        "commit": "9b2cc23ce8acf29b4b666a80a665c67cba800aac"
      }
    ],
    "platforms": [
      "Darwin"
    ],
    "actions": [
      {
        "action": "BuildXcodeProjectScheme",
        "project": "Prelude.xcodeproj",
        "scheme": "Prelude-iOS",
        "destination": "generic/platform=iOS",
        "configuration": "Release"
      },
      {
        "action": "BuildXcodeProjectScheme",
        "project": "Prelude.xcodeproj",
        "scheme": "Prelude-tvOS",
        "destination": "generic/platform=tvOS",
        "configuration": "Release"
      },
      {
        "action": "BuildXcodeProjectScheme",
        "project": "Prelude.xcodeproj",
        "scheme": "Prelude-UIKit-iOS",
        "destination": "generic/platform=iOS",
        "configuration": "Release"
      },
      {
        "action": "BuildXcodeProjectScheme",
        "project": "Prelude.xcodeproj",
        "scheme": "Prelude-UIKit-tvOS",
        "destination": "generic/platform=tvOS",
        "configuration": "Release"
      }
    ]
  },
  {
    "repository": "Git",
    "url": "https://github.com/kickstarter/Kickstarter-ReactiveExtensions",
    "path": "Kickstarter-ReactiveExtensions",
    "branch": "master",
    "maintainer": "stephen@stephencelis.com",
    "compatibility": [
      {
        "version": "3.0",
        "commit": "732eab9da730699f264dceb4f423586754191d67"
      }
    ],
    "platforms": [
      "Darwin"
    ],
    "actions": [
      {
        "action": "BuildXcodeProjectScheme",
        "project": "ReactiveExtensions.xcodeproj",
        "scheme": "ReactiveExtensions-iOS",
        "destination": "generic/platform=iOS",
        "configuration": "Release"
      },
      {
        "action": "BuildXcodeProjectScheme",
        "project": "ReactiveExtensions.xcodeproj",
        "scheme": "ReactiveExtensions-TestHelpers-iOS",
        "destination": "generic/platform=iOS",
        "configuration": "Release"
      },
      {
        "action": "BuildXcodeProjectScheme",
        "project": "ReactiveExtensions.xcodeproj",
        "scheme": "ReactiveExtensions-TestHelpers-tvOS",
        "destination": "generic/platform=tvOS",
        "configuration": "Release"
      },
      {
        "action": "BuildXcodeProjectScheme",
        "project": "ReactiveExtensions.xcodeproj",
        "scheme": "ReactiveExtensions-tvOS",
        "destination": "generic/platform=tvOS",
        "configuration": "Release"
      }
    ]
  },
  {
    "repository": "Git",
    "url": "https://github.com/onevcat/Kingfisher.git",
    "path": "Kingfisher",
    "branch": "master",
    "maintainer": "onev@onevcat.com",
    "compatibility": [
      {
        "version": "3.0",
        "commit": "5cfa0dd5c9fc48e1c31f574ad8eaa31a3a9d4003"
      }
    ],
    "platforms": [
      "Darwin"
    ],
    "actions": [
      {
        "action": "BuildXcodeWorkspaceScheme",
        "workspace": "Kingfisher.xcworkspace",
        "scheme": "Kingfisher",
        "destination": "generic/platform=iOS",
        "configuration": "Release"
      },
      {
        "action": "BuildXcodeWorkspaceScheme",
        "workspace": "Kingfisher.xcworkspace",
        "scheme": "Kingfisher-macOS",
        "destination": "generic/platform=macOS",
        "configuration": "Release"
      },
      {
        "action": "BuildXcodeWorkspaceScheme",
        "workspace": "Kingfisher.xcworkspace",
        "scheme": "Kingfisher-tvOS",
        "destination": "generic/platform=tvOS",
        "configuration": "Release"
      },
      {
        "action": "BuildXcodeWorkspaceScheme",
        "workspace": "Kingfisher.xcworkspace",
        "scheme": "Kingfisher-watchOS",
        "destination": "generic/platform=watchOS",
        "configuration": "Release"
      }
    ]
  },
  {
    "repository": "Git",
    "url": "https://github.com/IBM-Swift/Kitura.git",
    "path": "Kitura",
    "branch": "master",
    "maintainer": "navneet@us.ibm.com",
    "compatibility": [
      {
        "version": "4.0",
        "commit": "edbd229ba8b99db936bc552c8e4f8e190a6dc633"
      }
    ],
    "platforms": [
      "Darwin",
      "Linux"
    ],
    "actions": [
      {
        "action": "BuildSwiftPackage",
        "configuration": "release"
      }
    ]
  },
  {
    "repository": "Git",
    "url": "https://github.com/lyft/Kronos.git",
    "path": "Kronos",
    "branch": "master",
    "maintainer": "Reflejo@gmail.com",
    "compatibility": [
      {
        "version": "3.0",
        "commit": "56bb7200af13151184a319a4826e64764adacdf2"
      }
    ],
    "platforms": [
      "Darwin"
    ],
    "actions": [
      {
        "action": "BuildXcodeProjectTarget",
        "project": "Kronos.xcodeproj",
        "target": "Kronos",
        "destination": "generic/platform=iOS",
        "configuration": "Release"
      },
      {
        "action": "BuildXcodeProjectTarget",
        "project": "Kronos.xcodeproj",
        "target": "Kronos",
        "destination": "generic/platform=macOS",
        "configuration": "Release"
      },
      {
        "action": "BuildXcodeProjectTarget",
        "project": "Kronos.xcodeproj",
        "target": "Kronos",
        "destination": "generic/platform=tvOS",
        "configuration": "Release"
      },
      {
        "action": "BuildXcodeProjectTarget",
        "project": "Kronos.xcodeproj",
        "target": "Kronos",
        "destination": "generic/platform=iOS",
        "configuration": "Release"
      },
      {
        "action": "BuildSwiftPackage",
        "configuration": "release"
      },
      {
        "action": "TestSwiftPackage"
      }
    ]
  },
  {
    "repository": "Git",
    "url": "https://github.com/Bouke/Lark.git",
    "path": "Lark",
    "branch": "master",
    "maintainer": "bouke@haarsma.eu",
    "compatibility": [
      {
        "version": "3.0",
        "commit": "0179286cd571fa49a7d95cbcafa725cba9e11207"
      }
    ],
    "platforms": [
      "Darwin"
    ],
    "actions": [
      {
        "action": "BuildSwiftPackage",
        "configuration": "release"
      },
      {
        "action": "TestSwiftPackage"
      }
    ]
  },
  {
    "repository": "Git",
    "url": "https://github.com/Moya/Moya.git",
    "path": "Moya",
    "branch": "master",
    "compatibility": [
      {
        "version": "3.1",
        "commit": "c4e58ee23db4aaec944505a2f7b001a89b602d7d"
      }
    ],
    "maintainer": "ash@ashfurrow.com",
    "platforms": [
      "Darwin"
    ],
    "actions": [
      {
        "action": "BuildSwiftPackage",
        "configuration": "release"
      },
      {
        "action": "TestSwiftPackage"
      }
    ]
  },
  {
    "repository": "Git",
    "url": "https://github.com/Bouke/NetService.git",
    "path": "NetService",
    "branch": "master",
    "maintainer": "bouke@haarsma.eu",
    "compatibility": [
      {
        "version": "3.1",
        "commit": "4c20bd99c56f6ba370faf1d014599f7149fb834d"
      }
    ],
    "platforms": [
      "Darwin",
      "Linux"
    ],
    "actions": [
      {
        "action": "BuildSwiftPackage",
        "configuration": "release"
      },
      {
        "action": "TestSwiftPackage"
      }
    ]
  },
  {
    "repository": "Git",
    "url": "https://github.com/Hearst-DD/ObjectMapper.git",
    "path": "ObjectMapper",
    "branch": "master",
    "maintainer": "tristanhimmelman@gmail.com",
    "compatibility": [
      {
        "version": "3.0",
        "commit": "eef27bfcfd201036a12992b6988e64a088fe7354"
      }
    ],
    "platforms": [
      "Darwin"
    ],
    "actions": [
      {
        "action": "BuildXcodeWorkspaceScheme",
        "workspace": "ObjectMapper.xcworkspace",
        "scheme": "ObjectMapper-iOS",
        "destination": "generic/platform=iOS",
        "configuration": "Release"
      },
      {
        "action": "BuildXcodeWorkspaceScheme",
        "workspace": "ObjectMapper.xcworkspace",
        "scheme": "ObjectMapper-Mac",
        "destination": "generic/platform=macOS",
        "configuration": "Release"
      },
      {
        "action": "BuildXcodeWorkspaceScheme",
        "workspace": "ObjectMapper.xcworkspace",
        "scheme": "ObjectMapper-tvOS",
        "destination": "generic/platform=tvOS",
        "configuration": "Release"
      },
      {
        "action": "BuildXcodeWorkspaceScheme",
        "workspace": "ObjectMapper.xcworkspace",
        "scheme": "ObjectMapper-watchOS",
        "destination": "generic/platform=watchOS",
        "configuration": "Release"
      }
    ]
  },
  {
    "repository": "Git",
    "url": "https://github.com/PerfectlySoft/Perfect.git",
    "path": "Perfect",
    "branch": "master",
    "maintainer": "sean@perfect.org",
    "compatibility": [
      {
        "version": "3.0",
        "commit": "540feb1d8b3c1965823e0e3ecc9e975d47006b80"
      }
    ],
    "platforms": [
      "Darwin",
      "Linux"
    ],
    "actions": [
      {
        "action": "BuildSwiftPackage",
        "configuration": "release"
      }
    ]
  },
  {
    "repository": "Git",
    "url": "https://github.com/willowtreeapps/PinkyPromise.git",
    "path": "PinkyPromise",
    "branch": "master",
    "compatibility": [
      {
        "version": "3.0",
        "commit": "a127ac74685daec77dd4580bd82c8ace8cc9cc29"
      }
    ],
    "platforms": [
      "Darwin"
    ],
    "maintainer": "connerk@gmail.com",
    "actions": [
      {
        "action": "BuildXcodeProjectScheme",
        "project": "PinkyPromise.xcodeproj",
        "scheme": "PinkyPromise_iOS",
        "destination": "generic/platform=iOS",
        "configuration": "Release"
      },
      {
        "action": "BuildXcodeProjectScheme",
        "project": "PinkyPromise.xcodeproj",
        "scheme": "PinkyPromise_macOS",
        "destination": "generic/platform=macOS",
        "configuration": "Release"
      },
      {
        "action": "BuildSwiftPackage",
        "configuration": "release"
      },
      {
        "action": "TestXcodeProjectScheme",
        "project": "PinkyPromise.xcodeproj",
        "scheme": "PinkyPromise_iOS",
        "destination": "platform=iOS Simulator,name=iPhone 7",
        "configuration": "Release"
      },
      {
        "action": "TestXcodeProjectScheme",
        "project": "PinkyPromise.xcodeproj",
        "scheme": "PinkyPromise_macOS",
        "destination": "platform=macOS",
        "configuration": "Release"
      },
      {
        "action": "TestSwiftPackage"
      }
    ]
  },
  {
    "repository": "Git",
    "url": "https://github.com/pinterest/plank.git",
    "path": "Plank",
    "branch": "master",
    "compatibility": [
      {
        "version": "3.0",
        "commit": "d69c8e6f9942c098e589a75162d3196dec183929"
      }
    ],
    "maintainer": "rmalik@pinterest.com",
    "platforms": [
      "Darwin",
      "Linux"
    ],
    "actions": [
      {
        "action": "BuildSwiftPackage",
        "configuration": "release"
      },
      {
        "action": "TestSwiftPackage"
      }
    ]
  },
  {
    "repository": "Git",
    "url": "https://github.com/ProcedureKit/ProcedureKit.git",
    "path": "ProcedureKit",
    "branch": "master",
    "maintainer": "danthorpe@me.com",
    "compatibility": [
      {
        "version": "3.0",
        "commit": "d6389ea98ec2e0d17ab368f40045bfe48622ac67"
      },
      {
        "version": "3.1",
        "commit": "46bdfdf2910acc84e58ed686df14a46a5cbc61f4"
      }
    ],
    "platforms": [
      "Darwin"
    ],
    "actions": [
      {
        "action": "BuildXcodeProjectTarget",
        "project": "ProcedureKit.xcodeproj",
        "target": "ProcedureKit",
        "destination": "platform=macOS",
        "configuration": "Release",
        "xfail": {
          "compatibility": {
            "3.1": {
              "branch": {
                "master": "https://bugs.swift.org/browse/SR-6618",
                "swift-4.1-branch": "https://bugs.swift.org/browse/SR-6618"
              }
            }
          }
        }
      },
      {
        "action": "BuildXcodeProjectTarget",
        "project": "ProcedureKit.xcodeproj",
        "target": "ProcedureKit",
        "destination": "generic/platform=iOS",
        "configuration": "Release",
        "xfail": {
          "compatibility": {
            "3.1": {
              "branch": {
                "master": "https://bugs.swift.org/browse/SR-6618",
                "swift-4.1-branch": "https://bugs.swift.org/browse/SR-6618"
              }
            }
          }
        }
      },
      {
        "action": "BuildXcodeProjectTarget",
        "project": "ProcedureKit.xcodeproj",
        "target": "ProcedureKit",
        "destination": "generic/platform=watchOS",
        "configuration": "Release",
        "xfail": {
          "compatibility": {
            "3.1": {
              "branch": {
                "master": "https://bugs.swift.org/browse/SR-6618",
                "swift-4.1-branch": "https://bugs.swift.org/browse/SR-6618"
              }
            }
          }
        }
      },
      {
        "action": "BuildXcodeProjectTarget",
        "project": "ProcedureKit.xcodeproj",
        "target": "ProcedureKit",
        "destination": "generic/platform=tvOS",
        "configuration": "Release",
        "xfail": {
          "compatibility": {
            "3.1": {
              "branch": {
                "master": "https://bugs.swift.org/browse/SR-6618",
                "swift-4.1-branch": "https://bugs.swift.org/browse/SR-6618"
              }
            }
          }
        }
      },
      {
        "action": "BuildXcodeProjectTarget",
        "project": "ProcedureKit.xcodeproj",
        "target": "ProcedureKitCloud",
        "destination": "platform=macOS",
        "configuration": "Release",
        "xfail": {
          "compatibility": {
            "3.0": {
              "branch": {
                "swift-4.0-branch": "rdar://35814436"
              }
            },
            "3.1": {
              "branch": {
                "master": "https://bugs.swift.org/browse/SR-6618",
                "swift-4.1-branch": "https://bugs.swift.org/browse/SR-6618"
              }
            }
          }
        }
      },
      {
        "action": "TestXcodeProjectTarget",
        "project": "ProcedureKit.xcodeproj",
        "target": "ProcedureKit",
        "destination": "platform=macOS"
      }
    ]
  },
  {
    "repository": "Git",
    "url": "https://github.com/mxcl/PromiseKit.git",
    "path": "PromiseKit",
    "branch": "master",
    "maintainer": "mxcl@me.com",
    "compatibility": [
      {
        "version": "3.0",
        "commit": "63ccb34a3d2834b7b08ce2014536344966399668"
      }
    ],
    "platforms": [
      "Darwin"
    ],
    "actions": [
      {
        "action": "BuildXcodeProjectTarget",
        "project": "PromiseKit.xcodeproj",
        "target": "PromiseKit",
        "destination": "generic/platform=macOS",
        "configuration": "Release"
      },
      {
        "action": "BuildXcodeProjectTarget",
        "project": "PromiseKit.xcodeproj",
        "target": "PromiseKit",
        "destination": "generic/platform=iOS",
        "configuration": "Release"
      },
      {
        "action": "BuildXcodeProjectTarget",
        "project": "PromiseKit.xcodeproj",
        "target": "PromiseKit",
        "destination": "generic/platform=watchOS",
        "configuration": "Release"
      },
      {
        "action": "BuildXcodeProjectTarget",
        "project": "PromiseKit.xcodeproj",
        "target": "PromiseKit",
        "destination": "generic/platform=tvOS",
        "configuration": "Release"
      }
    ]
  },
  {
    "repository": "Git",
    "url": "https://github.com/mac-cain13/R.swift.git",
    "path": "R.swift",
    "branch": "master",
    "maintainer": "tom@lokhorst.eu",
    "compatibility": [
      {
        "version": "3.0",
        "commit": "ac56b87a94a4ea8b795af45012d0f89d4981919e"
      }
    ],
    "platforms": [
      "Darwin"
    ],
    "actions": [
      {
        "action": "BuildSwiftPackage",
        "configuration": "release"
      },
      {
        "action": "TestSwiftPackage"
      }
    ]
  },
  {
    "repository": "Git",
    "url": "https://github.com/asynchrony/Re-Lax.git",
    "path": "Re-Lax",
    "branch": "master",
    "maintainer": "marksands07@gmail.com",
    "compatibility": [
      {
        "version": "3.0",
        "commit": "b65d53b9547f2f5047c4253fb97ed1d504b4c36d"
      }
    ],
    "platforms": [
      "Darwin"
    ],
    "actions": [
      {
        "action": "BuildXcodeWorkspaceScheme",
        "workspace": "ReLax.xcworkspace",
        "scheme": "ReLax",
        "destination": "generic/platform=tvOS",
        "configuration": "Release"
      }
    ]
  },
  {
    "repository": "Git",
    "url": "https://github.com/ReSwift/ReSwift.git",
    "path": "ReSwift",
    "branch": "master",
    "maintainer": "Benjamin.Encz@gmail.com",
    "compatibility": [
      {
        "version": "3.0",
        "commit": "db35c2e64bb9c8385a821d580c1dad6c113d073d"
      }
    ],
    "platforms": [
      "Darwin"
    ],
    "actions": [
      {
        "action": "BuildXcodeProjectScheme",
        "project": "ReSwift.xcodeproj",
        "scheme": "ReSwift-iOS",
        "destination": "generic/platform=iOS",
        "configuration": "Release"
      },
      {
        "action": "BuildXcodeProjectScheme",
        "project": "ReSwift.xcodeproj",
        "scheme": "ReSwift-macOS",
        "destination": "generic/platform=macOS",
        "configuration": "Release"
      },
      {
        "action": "BuildXcodeProjectScheme",
        "project": "ReSwift.xcodeproj",
        "scheme": "ReSwift-tvOS",
        "destination": "generic/platform=tvOS",
        "configuration": "Release"
      },
      {
        "action": "BuildXcodeProjectScheme",
        "project": "ReSwift.xcodeproj",
        "scheme": "ReSwift-watchOS",
        "destination": "generic/platform=watchOS",
        "configuration": "Release"
      }
    ]
  },
  {
    "repository": "Git",
    "url": "https://github.com/ReactiveCocoa/ReactiveCocoa.git",
    "path": "ReactiveCocoa",
    "branch": "master",
    "compatibility": [
      {
        "version": "3.0",
        "commit": "fdc02f188228666d56966fd4f82fb596f14576f1"
      },
      {
        "version": "3.1",
        "commit": "afe5b34d384a86fec79766672b965de56005ba42"
      }
    ],
    "platforms": [
      "Darwin"
    ],
    "maintainer": "anders@andersha.com",
    "actions": [
      {
        "action": "BuildXcodeWorkspaceScheme",
        "workspace": "ReactiveCocoa.xcworkspace",
        "scheme": "ReactiveCocoa-macOS",
        "destination": "generic/platform=macOS",
        "configuration": "Release",
        "xfail": {
          "compatibility": {
            "3.1": {
              "branch": {
                "master": "https://bugs.swift.org/browse/SR-6620",
                "swift-4.1-branch": "https://bugs.swift.org/browse/SR-6620"
              }
            }
          }
        }
      },
      {
        "action": "BuildXcodeWorkspaceScheme",
        "workspace": "ReactiveCocoa.xcworkspace",
        "scheme": "ReactiveCocoa-iOS",
        "destination": "generic/platform=iOS",
        "configuration": "Release",
        "xfail": {
          "compatibility": {
            "3.1": {
              "branch": {
                "master": "https://bugs.swift.org/browse/SR-6620",
                "swift-4.1-branch": "https://bugs.swift.org/browse/SR-6620"
              }
            }
          }
        }
      },
      {
        "action": "BuildXcodeWorkspaceScheme",
        "workspace": "ReactiveCocoa.xcworkspace",
        "scheme": "ReactiveCocoa-tvOS",
        "destination": "generic/platform=tvOS",
        "configuration": "Release",
        "xfail": {
          "compatibility": {
            "3.1": {
              "branch": {
                "master": "https://bugs.swift.org/browse/SR-6620",
                "swift-4.1-branch": "https://bugs.swift.org/browse/SR-6620"
              }
            }
          }
        }
      },
      {
        "action": "BuildXcodeWorkspaceScheme",
        "workspace": "ReactiveCocoa.xcworkspace",
        "scheme": "ReactiveCocoa-watchOS",
        "destination": "generic/platform=watchOS",
        "configuration": "Release",
        "xfail": {
          "compatibility": {
            "3.1": {
              "branch": {
                "master": "https://bugs.swift.org/browse/SR-6620",
                "swift-4.1-branch": "https://bugs.swift.org/browse/SR-6620"
              }
            }
          }
        }
      }
    ]
  },
  {
    "repository": "Git",
    "url": "https://github.com/ReactiveCocoa/ReactiveSwift.git",
    "path": "ReactiveSwift",
    "branch": "master",
    "compatibility": [
      {
        "version": "3.0",
        "commit": "1556b846de627cac0b96291ec2835fbc349c5e21"
      },
      {
        "version": "3.1",
        "commit": "b9d5b350a446b85704396ce332a1f9e4960cfc6b"
      }
    ],
    "platforms": [
      "Darwin",
      "Linux"
    ],
    "maintainer": "anders@andersha.com",
    "actions": [
      {
        "action": "BuildXcodeWorkspaceScheme",
        "workspace": "ReactiveSwift.xcworkspace",
        "scheme": "ReactiveSwift-macOS",
        "destination": "generic/platform=macOS",
        "configuration": "Release",
        "xfail": {
          "compatibility": {
            "3.1": {
              "branch": {
                "master": "https://bugs.swift.org/browse/SR-6620",
                "swift-4.1-branch": "https://bugs.swift.org/browse/SR-6620"
              }
            }
          }
        }
      },
      {
        "action": "BuildXcodeWorkspaceScheme",
        "workspace": "ReactiveSwift.xcworkspace",
        "scheme": "ReactiveSwift-iOS",
        "destination": "generic/platform=iOS",
        "configuration": "Release",
        "xfail": {
          "compatibility": {
            "3.1": {
              "branch": {
                "master": "https://bugs.swift.org/browse/SR-6620",
                "swift-4.1-branch": "https://bugs.swift.org/browse/SR-6620"
              }
            }
          }
        }
      },
      {
        "action": "BuildXcodeWorkspaceScheme",
        "workspace": "ReactiveSwift.xcworkspace",
        "scheme": "ReactiveSwift-tvOS",
        "destination": "generic/platform=tvOS",
        "configuration": "Release",
        "xfail": {
          "compatibility": {
            "3.1": {
              "branch": {
                "master": "https://bugs.swift.org/browse/SR-6620",
                "swift-4.1-branch": "https://bugs.swift.org/browse/SR-6620"
              }
            }
          }
        }
      },
      {
        "action": "BuildXcodeWorkspaceScheme",
        "workspace": "ReactiveSwift.xcworkspace",
        "scheme": "ReactiveSwift-watchOS",
        "destination": "generic/platform=watchOS",
        "configuration": "Release",
        "xfail": {
          "compatibility": {
            "3.1": {
              "branch": {
                "master": "https://bugs.swift.org/browse/SR-6620",
                "swift-4.1-branch": "https://bugs.swift.org/browse/SR-6620"
              }
            }
          }
        }
      }
    ]
  },
  {
    "repository": "Git",
    "url": "https://github.com/realm/realm-cocoa.git",
    "path": "Realm",
    "branch": "master",
    "maintainer": "ci@realm.io",
    "compatibility": [
      {
        "version": "3.2",
        "commit": "2493b356b3422f3bbb4dab27dc351f16ebdda13c"
      }
    ],
    "platforms": [
      "Darwin"
    ],
    "actions": [
      {
        "action": "BuildXcodeProjectScheme",
        "project": "Realm.xcodeproj",
        "scheme": "RealmSwift",
        "destination": "generic/platform=iOS",
        "configuration": "Release",
        "xfail": {
          "compatibility": {
            "3.2": {
              "branch": {
                "master": "https://bugs.swift.org/browse/SR-6538",
                "swift-4.1-branch": "https://bugs.swift.org/browse/SR-6538"
              }
            }
          }
        }
      },
      {
        "action": "BuildXcodeProjectScheme",
        "project": "Realm.xcodeproj",
        "scheme": "RealmSwift",
        "destination": "generic/platform=macOS",
        "configuration": "Release",
        "xfail": {
          "compatibility": {
            "3.2": {
              "branch": {
                "master": "https://bugs.swift.org/browse/SR-6538",
                "swift-4.1-branch": "https://bugs.swift.org/browse/SR-6538"
              }
            }
          }
        }
      },
      {
        "action": "BuildXcodeProjectScheme",
        "project": "Realm.xcodeproj",
        "scheme": "RealmSwift",
        "destination": "generic/platform=tvOS",
        "configuration": "Release",
        "xfail": {
          "compatibility": {
            "3.2": {
              "branch": {
                "master": "https://bugs.swift.org/browse/SR-6538",
                "swift-4.1-branch": "https://bugs.swift.org/browse/SR-6538"
              }
            }
          }
        }
      },
      {
        "action": "BuildXcodeProjectScheme",
        "project": "Realm.xcodeproj",
        "scheme": "RealmSwift",
        "destination": "generic/platform=watchOS",
        "configuration": "Release",
        "xfail": {
          "compatibility": {
            "3.2": {
              "branch": {
                "master": "https://bugs.swift.org/browse/SR-6538",
                "swift-4.1-branch": "https://bugs.swift.org/browse/SR-6538"
              }
            }
          }
        }
      }
    ]
  },
  {
    "repository": "Git",
    "url": "https://github.com/antitypical/Result.git",
    "path": "Result",
    "branch": "master",
    "compatibility": [
      {
        "version": "3.1",
        "commit": "1a2a979e6399dfb3574c935d6ccee36bc0214405"
      }
    ],
    "maintainer": "rob.rix@github.com",
    "platforms": [
      "Darwin"
    ],
    "actions": [
      {
        "action": "BuildSwiftPackage",
        "configuration": "release"
      },
      {
        "action": "TestSwiftPackage"
      }
    ]
  },
  {
    "repository": "Git",
    "url": "https://github.com/RxSwiftCommunity/RxDataSources",
    "path": "RxDataSources",
    "branch": "master",
    "maintainer": "krunoslav.zaher@gmail.com",
    "compatibility": [
      {
        "version": "3.0",
        "commit": "c06ebe2207ed3a74d69a9d9b9bb59b48b64a09b4"
      }
    ],
    "platforms": [
      "Darwin"
    ],
    "actions": [
      {
        "action": "BuildXcodeProjectTarget",
        "project": "Pods/Pods.xcodeproj",
        "target": "Pods-RxDataSources",
        "destination": "generic/platform=iOS",
        "configuration": "Release"
      },
      {
        "action": "BuildXcodeProjectTarget",
        "project": "Pods/Pods.xcodeproj",
        "target": "Pods-Example",
        "destination": "generic/platform=iOS",
        "configuration": "Release"
      }
    ]
  },
  {
    "repository": "Git",
    "url": "https://github.com/ReactiveX/RxSwift.git",
    "path": "RxSwift",
    "branch": "master",
    "maintainer": "krunoslav.zaher@gmail.com",
    "compatibility": [
      {
        "version": "3.1",
        "commit": "102424379fb8d6c69b33b95c67504679042f44cc"
      }
    ],
    "platforms": [
      "Darwin"
    ],
    "actions": [
      {
        "action": "BuildXcodeWorkspaceScheme",
        "workspace": "Rx.xcworkspace",
        "scheme": "RxSwift-macOS",
        "destination": "platform=macOS",
        "configuration": "Release"
      },
      {
        "action": "BuildXcodeWorkspaceScheme",
        "workspace": "Rx.xcworkspace",
        "scheme": "RxSwift-iOS",
        "destination": "generic/platform=iOS",
        "configuration": "Release"
      },
      {
        "action": "BuildXcodeWorkspaceScheme",
        "workspace": "Rx.xcworkspace",
        "scheme": "RxSwift-tvOS",
        "destination": "generic/platform=tvOS",
        "configuration": "Release"
      },
      {
        "action": "BuildXcodeWorkspaceScheme",
        "workspace": "Rx.xcworkspace",
        "scheme": "RxSwift-watchOS",
        "destination": "generic/platform=watchOS",
        "configuration": "Release"
      },
      {
        "action": "BuildXcodeWorkspaceScheme",
        "workspace": "Rx.xcworkspace",
        "scheme": "RxCocoa-macOS",
        "destination": "platform=macOS",
        "configuration": "Release"
      },
      {
        "action": "BuildXcodeWorkspaceScheme",
        "workspace": "Rx.xcworkspace",
        "scheme": "RxCocoa-iOS",
        "destination": "generic/platform=iOS",
        "configuration": "Release"
      },
      {
        "action": "BuildXcodeWorkspaceScheme",
        "workspace": "Rx.xcworkspace",
        "scheme": "RxCocoa-tvOS",
        "destination": "generic/platform=tvOS",
        "configuration": "Release"
      },
      {
        "action": "BuildXcodeWorkspaceScheme",
        "workspace": "Rx.xcworkspace",
        "scheme": "RxCocoa-watchOS",
        "destination": "generic/platform=watchOS",
        "configuration": "Release"
      },
      {
        "action": "BuildXcodeWorkspaceScheme",
        "workspace": "Rx.xcworkspace",
        "scheme": "RxBlocking-macOS",
        "destination": "platform=macOS",
        "configuration": "Release"
      },
      {
        "action": "BuildXcodeWorkspaceScheme",
        "workspace": "Rx.xcworkspace",
        "scheme": "RxBlocking-iOS",
        "destination": "generic/platform=iOS",
        "configuration": "Release"
      },
      {
        "action": "BuildXcodeWorkspaceScheme",
        "workspace": "Rx.xcworkspace",
        "scheme": "RxBlocking-tvOS",
        "destination": "generic/platform=tvOS",
        "configuration": "Release"
      },
      {
        "action": "BuildXcodeWorkspaceScheme",
        "workspace": "Rx.xcworkspace",
        "scheme": "RxBlocking-watchOS",
        "destination": "generic/platform=watchOS",
        "configuration": "Release"
      },
      {
        "action": "BuildXcodeWorkspaceScheme",
        "workspace": "Rx.xcworkspace",
        "scheme": "RxTests-macOS",
        "destination": "platform=macOS",
        "configuration": "Release"
      },
      {
        "action": "BuildXcodeWorkspaceScheme",
        "workspace": "Rx.xcworkspace",
        "scheme": "RxTests-iOS",
        "destination": "generic/platform=iOS",
        "configuration": "Release"
      },
      {
        "action": "BuildXcodeWorkspaceScheme",
        "workspace": "Rx.xcworkspace",
        "scheme": "RxTests-tvOS",
        "destination": "generic/platform=tvOS",
        "configuration": "Release"
      }
    ]
  },
  {
    "repository": "Git",
    "url": "https://github.com/Bouke/SRP.git",
    "path": "SRP",
    "branch": "master",
    "maintainer": "bouke@haarsma.eu",
<<<<<<< HEAD
    "compatibility": [
      {
        "version": "4.0",
        "commit": "fcff1d09602d660c15b5050ea8f0359cd22563ff"
=======
    "compatibility": {
      "4.0": {
        "commit": "b166838d4cf9218933c03151d62e50772460f95e"
>>>>>>> ef018e6d
      }
    ],
    "platforms": [
      "Darwin"
    ],
    "actions": [
      {
        "action": "BuildSwiftPackage",
        "configuration": "release",
        "xfail": {
          "compatibility": {
            "4.0": {
              "branch": {
                "master": "https://bugs.swift.org/browse/SR-6537",
                "swift-4.1-branch": "https://bugs.swift.org/browse/SR-6537"
              }
            }
          }
        }
      },
      {
        "action": "TestSwiftPackage"
      }
    ]
  },
  {
    "repository": "Git",
    "url": "https://github.com/nodes-ios/Serpent.git",
    "path": "Serpent",
    "branch": "master",
    "compatibility": [
      {
        "version": "3.0",
        "commit": "16a3bf87f4b3ad13827c65deabb0bf0af07ae59d"
      }
    ],
    "platforms": [
      "Darwin",
      "Linux"
    ],
    "maintainer": "ios@nodes.dk",
    "actions": [
      {
        "action": "BuildSwiftPackage",
        "configuration": "release"
      }
    ]
  },
  {
    "repository": "Git",
    "url": "https://github.com/krzysztofzablocki/Sourcery.git",
    "path": "Sourcery",
    "branch": "master",
    "maintainer": "krzysztof.zablocki@pixle.pl",
    "compatibility": [
      {
        "version": "4.0",
        "commit": "c96f06602d53e0eeca1fe5273f21080af63c7f31"
      }
    ],
    "platforms": [
      "Darwin"
    ],
    "actions": [
      {
        "action": "BuildSwiftPackage",
        "configuration": "release",
        "xfail": {
          "compatibility": {
            "4.0": {
              "branch": {
                "master": "https://bugs.swift.org/browse/SR-6556",
                "swift-4.1-branch": "https://bugs.swift.org/browse/SR-6556"
              }
            }
          }
        }
      },
      {
        "action": "TestSwiftPackage"
      }
    ]
  },
  {
    "repository": "Git",
    "url": "https://github.com/daltoniam/Starscream",
    "path": "Starscream",
    "branch": "master",
    "maintainer": "daltoniam@gmail.com",
    "compatibility": [
      {
        "version": "3.0",
        "commit": "13859364e33368687a5ee0c9cc0d5782e4212b66"
      }
    ],
    "platforms": [
      "Darwin"
    ],
    "actions": [
      {
        "action": "BuildXcodeProjectScheme",
        "project": "examples/AutobahnTest/Autobahn.xcodeproj",
        "scheme": "Starscream",
        "destination": "generic/platform=iOS",
        "configuration": "Release"
      },
      {
        "action": "BuildXcodeProjectScheme",
        "project": "examples/AutobahnTest/Autobahn.xcodeproj",
        "scheme": "StarscreamOSX",
        "destination": "generic/platform=macOS",
        "configuration": "Release"
      },
      {
        "action": "BuildXcodeProjectScheme",
        "project": "examples/AutobahnTest/Autobahn.xcodeproj",
        "scheme": "StarscreamTv",
        "destination": "generic/platform=tvOS",
        "configuration": "Release"
      },
      {
        "action": "BuildXcodeProjectScheme",
        "project": "examples/SimpleTest/SimpleTest.xcodeproj",
        "scheme": "Starscream",
        "destination": "generic/platform=iOS",
        "configuration": "Release"
      },
      {
        "action": "BuildXcodeProjectScheme",
        "project": "examples/SimpleTest/SimpleTest.xcodeproj",
        "scheme": "StarscreamOSX",
        "destination": "generic/platform=macOS",
        "configuration": "Release"
      },
      {
        "action": "BuildXcodeProjectScheme",
        "project": "examples/SimpleTest/SimpleTest.xcodeproj",
        "scheme": "StarscreamTv",
        "destination": "generic/platform=tvOS",
        "configuration": "Release"
      },
      {
        "action": "BuildXcodeProjectScheme",
        "project": "Starscream.xcodeproj",
        "scheme": "Starscream",
        "destination": "generic/platform=iOS",
        "configuration": "Release"
      },
      {
        "action": "BuildXcodeProjectScheme",
        "project": "Starscream.xcodeproj",
        "scheme": "StarscreamOSX",
        "destination": "generic/platform=macOS",
        "configuration": "Release"
      },
      {
        "action": "BuildXcodeProjectScheme",
        "project": "Starscream.xcodeproj",
        "scheme": "StarscreamTv",
        "destination": "generic/platform=tvOS",
        "configuration": "Release"
      }
    ]
  },
  {
    "repository": "Git",
    "url": "https://github.com/mattt/Surge",
    "path": "Surge",
    "branch": "master",
    "maintainer": "rfdickerson@gmail.com",
    "compatibility": [
      {
        "version": "3.2",
        "commit": "64d93875a2aa9391724b039867be567ead84a11a"
      }
    ],
    "platforms": [
      "Darwin"
    ],
    "actions": [
      {
        "action": "BuildXcodeProjectScheme",
        "project": "Surge.xcodeproj",
        "scheme": "Surge",
        "destination": "generic/platform=iOS",
        "configuration": "Release"
      }
    ]
  },
  {
    "repository": "Git",
    "url": "https://github.com/malcommac/SwiftDate",
    "path": "SwiftDate",
    "branch": "master",
    "maintainer": "me@danielemargutti.com",
    "compatibility": [
      {
        "version": "3.0",
        "commit": "b8a6ace0b4a419d377886615ece14a3f259323fc"
      }
    ],
    "platforms": [
      "Darwin"
    ],
    "actions": [
      {
        "action": "BuildXcodeProjectScheme",
        "project": "SwiftDate/SwiftDate.xcodeproj",
        "scheme": "SwiftDate_iOS",
        "destination": "generic/platform=iOS",
        "configuration": "Release"
      },
      {
        "action": "BuildXcodeProjectScheme",
        "project": "SwiftDate/SwiftDate.xcodeproj",
        "scheme": "SwiftDate_macOS",
        "destination": "generic/platform=macOS",
        "configuration": "Release"
      },
      {
        "action": "BuildXcodeProjectScheme",
        "project": "SwiftDate/SwiftDate.xcodeproj",
        "scheme": "SwiftDate_tvOS",
        "destination": "generic/platform=tvOS",
        "configuration": "Release"
      },
      {
        "action": "BuildXcodeProjectScheme",
        "project": "SwiftDate/SwiftDate.xcodeproj",
        "scheme": "SwiftDate_watchOS",
        "destination": "generic/platform=watchOS",
        "configuration": "Release"
      }
    ]
  },
  {
    "repository": "Git",
    "url": "https://github.com/davecom/SwiftGraph.git",
    "path": "SwiftGraph",
    "branch": "master",
    "maintainer": "david@oaksnow.com",
    "compatibility": [
      {
        "version": "3.1",
        "commit": "07b088eef5cb883e5544ea4d2e9a1338318f0596"
      }
    ],
    "platforms": [
      "Darwin",
      "Linux"
    ],
    "actions": [
      {
        "action": "BuildSwiftPackage",
        "configuration": "release"
      }
    ]
  },
  {
    "repository": "Git",
    "url": "https://github.com/realm/SwiftLint.git",
    "path": "SwiftLint",
    "branch": "master",
    "compatibility": [
      {
        "version": "3.0",
        "commit": "d8f5a316f29077cd22f7d129e8bfaf4f4238d6f1"
      },
      {
        "version": "3.1",
        "commit": "c34c5c164954132a87e90d2312a74826a54487ed"
      },
      {
        "version": "4.0",
        "commit": "c34c5c164954132a87e90d2312a74826a54487ed"
      }
    ],
    "maintainer": "jp@jpsim.com",
    "platforms": [
      "Darwin",
      "Linux"
    ],
    "actions": [
      {
        "action": "BuildSwiftPackage",
        "configuration": "release",
        "xfail": {
          "compatibility": {
            "3.0": {
              "branch": {
                "master": "https://bugs.swift.org/browse/SR-6617",
                "swift-4.1-branch": "https://bugs.swift.org/browse/SR-6617"
              }
            }
          }
        }
      },
      {
        "action": "TestSwiftPackage"
      }
    ]
  },
  {
    "repository": "Git",
    "url": "https://github.com/SwifterSwift/SwifterSwift.git",
    "path": "SwifterSwift",
    "branch": "master",
    "maintainer": "omaralbeik@gmail.com",
    "compatibility": [
      {
        "version": "3.0",
        "commit": "66e5237f055f72f725536cd3322f7f6483e7aeed"
      }
    ],
    "platforms": [
      "Darwin"
    ],
    "actions": [
      {
        "action": "BuildXcodeWorkspaceScheme",
        "workspace": "SwifterSwift.xcworkspace",
        "scheme": "SwifterSwift iOS",
        "destination": "generic/platform=iOS",
        "configuration": "Release"
      },
      {
        "action": "BuildXcodeWorkspaceScheme",
        "workspace": "SwifterSwift.xcworkspace",
        "scheme": "SwifterSwift macOS",
        "destination": "generic/platform=macOS",
        "configuration": "Release"
      },
      {
        "action": "BuildXcodeWorkspaceScheme",
        "workspace": "SwifterSwift.xcworkspace",
        "scheme": "SwifterSwift tvOS",
        "destination": "generic/platform=tvOS",
        "configuration": "Release"
      },
      {
        "action": "BuildXcodeWorkspaceScheme",
        "workspace": "SwifterSwift.xcworkspace",
        "scheme": "SwifterSwift watchOS",
        "destination": "generic/platform=watchOS",
        "configuration": "Release"
      },
      {
        "action": "TestXcodeWorkspaceScheme",
        "workspace": "SwifterSwift.xcworkspace",
        "scheme": "SwifterSwift iOSTests",
        "destination": "platform=iOS Simulator,name=iPhone 7,OS=10.2"
      },
      {
        "action": "TestXcodeWorkspaceScheme",
        "workspace": "SwifterSwift.xcworkspace",
        "scheme": "SwifterSwift tvOSTests",
        "destination": "platform=tvOS Simulator,name=Apple TV 1080p"
      },
      {
        "action": "TestXcodeWorkspaceScheme",
        "workspace": "SwifterSwift.xcworkspace",
        "scheme": "SwifterSwift macOSTests",
        "destination": "platform=macOS"
      }
    ]
  },
  {
    "repository": "Git",
    "url": "https://github.com/devxoul/Then.git",
    "path": "Then",
    "branch": "master",
    "maintainer": "devxoul@gmail.com",
    "compatibility": [
      {
        "version": "3.1",
        "commit": "daaea1ac2100ae86bd20f0920ebbd2f1becb2e6e"
      }
    ],
    "platforms": [
      "Darwin"
    ],
    "actions": [
      {
        "action": "BuildSwiftPackage",
        "configuration": "release"
      },
      {
        "action": "TestSwiftPackage"
      }
    ]
  },
  {
    "repository": "Git",
    "url": "https://github.com/urbn/URBNJSONDecodableSPM",
    "path": "URBNJSONDecodableSPM",
    "branch": "master",
    "maintainer": "lsykes@urbn.com",
    "compatibility": [
      {
        "version": "3.1",
        "commit": "6dc998583b170395e8ba03cacabe1ea44256b1bd"
      }
    ],
    "platforms": [
      "Darwin"
    ],
    "actions": [
      {
        "action": "BuildSwiftPackage",
        "configuration": "release"
      }
    ]
  },
  {
    "repository": "Git",
    "url": "https://github.com/intelygenz/Kommander-iOS.git",
    "path": "kommander",
    "branch": "master",
    "maintainer": "alejandro.ruperez@intelygenz.com",
    "compatibility": [
      {
        "version": "3.1",
        "commit": "1d258f90416b82cafa2b1cf0146720ce99ceaf28"
      }
    ],
    "platforms": [
      "Darwin"
    ],
    "actions": [
      {
        "action": "BuildXcodeWorkspaceScheme",
        "workspace": "Kommander.xcworkspace",
        "scheme": "Kommander",
        "destination": "generic/platform=iOS",
        "configuration": "Release"
      },
      {
        "action": "BuildXcodeWorkspaceScheme",
        "workspace": "Kommander.xcworkspace",
        "scheme": "Kommander macOS",
        "destination": "generic/platform=macOS",
        "configuration": "Release"
      },
      {
        "action": "BuildXcodeWorkspaceScheme",
        "workspace": "Kommander.xcworkspace",
        "scheme": "Kommander tvOS",
        "destination": "generic/platform=tvOS",
        "configuration": "Release"
      },
      {
        "action": "BuildXcodeWorkspaceScheme",
        "workspace": "Kommander.xcworkspace",
        "scheme": "Kommander watchOS",
        "destination": "generic/platform=watchOS",
        "configuration": "Release"
      }
    ]
  },
  {
    "repository": "Git",
    "url": "https://github.com/alexruperez/LaunchScreenSnapshot.git",
    "path": "launchscreensnapshot",
    "branch": "master",
    "maintainer": "contact@alexruperez.com",
    "compatibility": [
      {
        "version": "3.1",
        "commit": "9af0557c932b69648ff5aa0c70b5468fdf65cb93"
      }
    ],
    "platforms": [
      "Darwin"
    ],
    "actions": [
      {
        "action": "BuildXcodeWorkspaceScheme",
        "workspace": "LaunchScreenSnapshot.xcworkspace",
        "scheme": "LaunchScreenSnapshot",
        "destination": "generic/platform=iOS",
        "configuration": "Release"
      }
    ]
  },
  {
    "repository": "Git",
    "url": "https://github.com/lyft/mapper.git",
    "path": "mapper",
    "branch": "master",
    "maintainer": "k@keith.so",
    "compatibility": [
      {
        "version": "3.0",
        "commit": "db431abebe6b6ec632a3829edd75be0a440e331a"
      }
    ],
    "platforms": [
      "Darwin"
    ],
    "actions": [
      {
        "action": "BuildXcodeProjectTarget",
        "project": "Mapper.xcodeproj",
        "target": "Mapper",
        "destination": "generic/platform=iOS",
        "configuration": "Release"
      },
      {
        "action": "BuildXcodeProjectTarget",
        "project": "Mapper.xcodeproj",
        "target": "Mapper",
        "destination": "generic/platform=macOS",
        "configuration": "Release"
      },
      {
        "action": "BuildXcodeProjectTarget",
        "project": "Mapper.xcodeproj",
        "target": "Mapper",
        "destination": "generic/platform=tvOS",
        "configuration": "Release"
      },
      {
        "action": "BuildXcodeProjectTarget",
        "project": "Mapper.xcodeproj",
        "target": "Mapper",
        "destination": "generic/platform=watchOS",
        "configuration": "Release"
      },
      {
        "action": "BuildSwiftPackage",
        "configuration": "release"
      },
      {
        "action": "TestSwiftPackage"
      }
    ]
  },
  {
    "repository": "Git",
    "url": "https://github.com/louisdh/panelkit.git",
    "path": "panelkit",
    "branch": "master",
    "compatibility": [
      {
        "version": "3.0",
        "commit": "d451d956fb31f0ca5d76940c0b1db46b8c74a089"
      }
    ],
    "platforms": [
      "Darwin"
    ],
    "maintainer": "louisdhauwe@silverfox.be",
    "actions": [
      {
        "action": "BuildXcodeWorkspaceScheme",
        "workspace": "PanelKit.xcworkspace",
        "scheme": "PanelKit",
        "destination": "generic/platform=iOS",
        "configuration": "Release"
      },
      {
        "action": "BuildXcodeWorkspaceScheme",
        "workspace": "PanelKit.xcworkspace",
        "scheme": "Example",
        "destination": "generic/platform=iOS",
        "configuration": "Release"
      },
      {
        "action": "TestXcodeWorkspaceScheme",
        "workspace": "PanelKit.xcworkspace",
        "scheme": "PanelKitTests",
        "destination": "platform=iOS Simulator,name=iPad Pro (12.9 inch)"
      }
    ]
  },
  {
    "repository": "Git",
    "url": "https://github.com/bustoutsolutions/siesta.git",
    "path": "siesta",
    "branch": "master",
    "compatibility": [
      {
        "version": "3.0",
        "commit": "1665db77a35b0e5c60269825d2e9b4d6971b81b5"
      }
    ],
    "maintainer": "cantrell@pobox.com",
    "platforms": [
      "Darwin"
    ],
    "actions": [
      {
        "action": "BuildXcodeProjectTarget",
        "project": "Siesta.xcodeproj",
        "target": "Siesta iOS",
        "destination": "generic/platform=iOS",
        "configuration": "Release"
      },
      {
        "action": "BuildXcodeProjectTarget",
        "project": "Siesta.xcodeproj",
        "target": "Siesta macOS",
        "destination": "generic/platform=macOS",
        "configuration": "Release"
      },
      {
        "action": "BuildXcodeProjectTarget",
        "project": "Siesta.xcodeproj",
        "target": "SiestaUI iOS",
        "destination": "generic/platform=iOS",
        "configuration": "Release"
      },
      {
        "action": "BuildXcodeProjectTarget",
        "project": "Siesta.xcodeproj",
        "target": "SiestaUI macOS",
        "destination": "generic/platform=macOS",
        "configuration": "Release"
      }
    ]
  },
  {
    "repository": "Git",
    "url": "https://github.com/vapor/vapor.git",
    "path": "vapor",
    "branch": "master",
    "maintainer": "tanner@vapor.codes",
    "compatibility": [
      {
        "version": "3.0",
        "commit": "652e8d8316696bd0f0bbde07da555210e81557f1"
      }
    ],
    "platforms": [
      "Darwin",
      "Linux"
    ],
    "actions": [
      {
        "action": "BuildSwiftPackage",
        "configuration": "release"
      }
    ]
  }
]<|MERGE_RESOLUTION|>--- conflicted
+++ resolved
@@ -1822,16 +1822,10 @@
     "path": "SRP",
     "branch": "master",
     "maintainer": "bouke@haarsma.eu",
-<<<<<<< HEAD
     "compatibility": [
       {
         "version": "4.0",
-        "commit": "fcff1d09602d660c15b5050ea8f0359cd22563ff"
-=======
-    "compatibility": {
-      "4.0": {
         "commit": "b166838d4cf9218933c03151d62e50772460f95e"
->>>>>>> ef018e6d
       }
     ],
     "platforms": [
