--- conflicted
+++ resolved
@@ -753,19 +753,77 @@
   },
   {
     "repository": "Git",
-<<<<<<< HEAD
+    "url": "https://github.com/pinterest/plank.git",
+    "path": "Plank",
+    "branch": "master",
+    "compatibility": {
+      "3.0": {
+        "commit": "d69c8e6f9942c098e589a75162d3196dec183929"
+      }
+    },
+    "maintainer": "rmalik@pinterest.com",
+    "platforms": [
+      "Darwin",
+      "Linux"
+    ],
+    "actions": [
+      {
+        "action": "BuildSwiftPackage",
+        "configuration": "release"
+      },
+      {
+        "action": "TestSwiftPackage"
+      }
+    ]
+  },
+  {
+    "repository": "Git",
+    "url": "https://github.com/louisdh/panelkit.git",
+    "path": "panelkit",
+    "branch": "master",
+    "compatibility": {
+      "3.0": {
+        "commit": "d451d956fb31f0ca5d76940c0b1db46b8c74a089"
+      }
+    },
+    "platforms": [
+      "Darwin"
+    ],
+    "maintainer": "louisdhauwe@silverfox.be",
+    "actions": [
+      {
+        "action": "BuildXcodeWorkspaceScheme",
+        "workspace": "PanelKit.xcworkspace",
+        "scheme": "PanelKit",
+        "destination": "generic/platform=iOS",
+        "configuration": "Release"
+      },
+      {
+        "action": "BuildXcodeWorkspaceScheme",
+        "workspace": "PanelKit.xcworkspace",
+        "scheme": "Example",
+        "destination": "generic/platform=iOS",
+        "configuration": "Release"
+      },
+      {
+        "action": "TestXcodeWorkspaceScheme",
+        "workspace": "PanelKit.xcworkspace",
+        "scheme": "PanelKitTests",
+        "destination": "platform=iOS Simulator,name=iPad Pro (12.9 inch)"
+      }
+    ]
+  },
+  {
+    "repository": "Git",
     "url": "https://github.com/davecom/SwiftGraph.git",
     "path": "SwiftGraph",
-=======
-    "url": "https://github.com/pinterest/plank.git",
-    "path": "Plank",
-    "branch": "master",
-    "compatibility": {
-      "3.0": {
-        "commit": "d69c8e6f9942c098e589a75162d3196dec183929"
-      }
-    },
-    "maintainer": "rmalik@pinterest.com",
+    "branch": "master",
+    "maintainer": "david@oaksnow.com",
+    "compatibility": {
+      "3.1": {
+        "commit": "07b088eef5cb883e5544ea4d2e9a1338318f0596"
+      }
+    },
     "platforms": [
       "Darwin",
       "Linux"
@@ -774,32 +832,6 @@
       {
         "action": "BuildSwiftPackage",
         "configuration": "release"
-      },
-      {
-        "action": "TestSwiftPackage"
-      }
-    ]
-  },
-  {
-    "repository": "Git",
-    "url": "https://github.com/louisdh/panelkit.git",
-    "path": "panelkit",
->>>>>>> e4df3c3c
-    "branch": "master",
-    "maintainer": "david@oaksnow.com",
-    "compatibility": {
-      "3.1": {
-        "commit": "07b088eef5cb883e5544ea4d2e9a1338318f0596"
-      }
-    },
-    "platforms": [
-      "Darwin",
-      "Linux"
-    ],
-    "actions": [
-      {
-        "action": "BuildSwiftPackage",
-        "configuration": "release"
       }
     ]
   }
