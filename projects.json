[
  {
    "repository": "Git",
    "url": "https://github.com/andreamazz/AMScrollingNavbar.git",
    "path": "AMScrollingNavbar",
    "branch": "master",
    "maintainer": "andrea@fancypixel.it",
    "compatibility": [
      {
        "version": "4.0",
        "commit": "de70ea613ca1648e98650fdade4f003f4223b510"
      },
      {
        "version": "4.2",
        "commit": "8bfcc8b881634c97d0b46705f0ba43f692ad8644"
      },
      {
        "version": "5.0",
        "commit": "8bfcc8b881634c97d0b46705f0ba43f692ad8644"
      },
      {
        "version": "5.1",
        "commit": "b0c94f2ceb8d452b2a9d0c6d4c1bc510ee0f5945"
      }
    ],
    "platforms": [
      "Darwin"
    ],
    "actions": [
      {
        "action": "BuildXcodeProjectTarget",
        "project": "AMScrollingNavbar.xcodeproj",
        "target": "AMScrollingNavbar",
        "destination": "generic/platform=iOS",
        "configuration": "Release",
        "tags": "sourcekit"
      }
    ]
  },
  {
    "repository": "Git",
    "url": "https://github.com/Alamofire/Alamofire.git",
    "path": "Alamofire",
    "branch": "master",
    "maintainer": "cnoon@alamofire.org",
    "compatibility": [
      {
        "version": "4.0",
        "commit": "a5cd9e233f24df3583f4b02f7e4722c076ab9032"
      },
      {
        "version": "5.1",
        "commit": "576437d07f1c7f6db5a848fb3ee6bacc6bcdba24"
      }
    ],
    "platforms": [
      "Darwin"
    ],
    "actions": [
      {
        "action": "BuildXcodeWorkspaceScheme",
        "workspace": "Alamofire.xcworkspace",
        "scheme": "Alamofire iOS",
        "destination": "generic/platform=iOS",
        "configuration": "Release"
      },
      {
        "action": "BuildXcodeWorkspaceScheme",
        "workspace": "Alamofire.xcworkspace",
        "scheme": "Alamofire macOS",
        "destination": "generic/platform=macOS",
        "configuration": "Release",
        "tags": "sourcekit"
      },
      {
        "action": "BuildXcodeWorkspaceScheme",
        "workspace": "Alamofire.xcworkspace",
        "scheme": "Alamofire tvOS",
        "destination": "generic/platform=tvOS",
        "configuration": "Release"
      },
      {
        "action": "BuildXcodeWorkspaceScheme",
        "workspace": "Alamofire.xcworkspace",
        "scheme": "Alamofire watchOS",
        "destination": "generic/platform=watchOS",
        "configuration": "Release"
      },
      {
        "action": "BuildXcodeWorkspaceScheme",
        "workspace": "Alamofire.xcworkspace",
        "scheme": "iOS Example",
        "destination": "generic/platform=iOS",
        "configuration": "Release"
      }
    ]
  },
  {
    "repository": "Git",
    "url": "https://github.com/AsyncNinja/AsyncNinja.git",
    "path": "AsyncNinja",
    "branch": "master",
    "compatibility": [
      {
        "version": "4.0",
        "commit": "efc83bd21d8c25ba3896debab5f66408f683a1e7"
      },
      {
        "version": "5.1",
        "commit": "7bd7ea89a2d52c2bfcce5aab3a27d92e825570c6"
      }
    ],
    "maintainer": "antonvmironov@gmail.com",
    "platforms": [
      "Darwin",
      "Linux"
    ],
    "actions": [
      {
        "action": "BuildXcodeProjectScheme",
        "project": "AsyncNinja.xcodeproj",
        "scheme": "AsyncNinja",
        "destination": "generic/platform=macOS",
        "configuration": "Release",
        "tags": "sourcekit"
      },
      {
        "action": "TestXcodeProjectScheme",
        "project": "AsyncNinja.xcodeproj",
        "scheme": "AsyncNinja",
        "destination": "platform=macOS"
      },
      {
        "action": "BuildXcodeProjectScheme",
        "project": "AsyncNinja.xcodeproj",
        "scheme": "AsyncNinja",
        "destination": "generic/platform=iOS",
        "configuration": "Release"
      },
      {
        "action": "TestXcodeProjectScheme",
        "project": "AsyncNinja.xcodeproj",
        "scheme": "AsyncNinja",
        "destination": "platform=iOS Simulator,name=iPhone 5"
      },
      {
        "action": "TestXcodeProjectScheme",
        "project": "AsyncNinja.xcodeproj",
        "scheme": "AsyncNinja",
        "destination": "platform=iOS Simulator,name=iPhone 7"
      },
      {
        "action": "BuildXcodeProjectScheme",
        "project": "AsyncNinja.xcodeproj",
        "scheme": "AsyncNinja",
        "destination": "generic/platform=tvOS",
        "configuration": "Release"
      },
      {
        "action": "TestXcodeProjectScheme",
        "project": "AsyncNinja.xcodeproj",
        "scheme": "AsyncNinja",
        "destination": "platform=tvOS Simulator,name=Apple TV 1080p"
      },
      {
        "action": "BuildXcodeProjectScheme",
        "project": "AsyncNinja.xcodeproj",
        "scheme": "AsyncNinja",
        "destination": "generic/platform=watchOS",
        "configuration": "Release"
      },
      {
        "action": "BuildSwiftPackage",
        "configuration": "release"
      },
      {
        "action": "TestSwiftPackage"
      }
    ]
  },
  {
    "repository": "Git",
    "url": "https://github.com/igor-makarov/BeaconKit.git",
    "path": "BeaconKit",
    "branch": "master",
    "maintainer": "igormaka@gmail.com",
    "compatibility": [
      {
        "version": "4.0",
        "commit": "6e6b0f86670d357d71db0a60fe3b1bb7d24dac33"
      },
      {
        "version": "5.1",
        "commit": "c40f343a11e6ced4a44f8689bffa3ab4338c38d1"
      }
    ],
    "platforms": [
      "Darwin"
    ],
    "actions": [
      {
        "action": "BuildSwiftPackage",
        "configuration": "debug",
        "tags": "sourcekit"
      },
      {
        "action": "TestSwiftPackage",
        "configuration": "debug"
      }
    ]
  },
  {
    "repository": "Git",
    "url": "https://github.com/IBM-Swift/BlueSocket",
    "path": "BlueSocket",
    "branch": "master",
    "maintainer": "babt@us.ibm.com",
    "compatibility": [
      {
        "version": "4.2",
        "commit": "fb4e74cd8eb3ce4a2b860fbf727b2dada796d77d"
      },
      {
        "version": "5.0",
        "commit": "fb4e74cd8eb3ce4a2b860fbf727b2dada796d77d"
      },
      {
        "version": "5.1",
        "commit": "b5d28334b0360a137daeabc01eea2a74e9735b1a"
      }
    ],
    "platforms": [
      "Darwin"
    ],
    "actions": [
      {
        "action": "BuildXcodeWorkspaceScheme",
        "workspace": "BlueSocket.xcworkspace",
        "scheme": "Socket",
        "destination": "generic/platform=macOS",
        "configuration": "Release",
        "tags": "sourcekit"
      },
      {
        "action": "BuildXcodeWorkspaceScheme",
        "workspace": "BlueSocket.xcworkspace",
        "scheme": "Socket-iOS",
        "destination": "generic/platform=iOS",
        "configuration": "Release"
      }
    ]
  },
  {
    "repository": "Git",
    "url": "https://github.com/badoo/Chatto.git",
    "path": "Chatto",
    "branch": "master",
    "maintainer": "a.p.schukin@gmail.com",
    "compatibility": [
      {
        "version": "4.0.3",
        "commit": "3e4b1a7167b066b1472fe217778461f9d7bd46fd"
      }
    ],
    "platforms": [
      "Darwin"
    ],
    "actions": [
      {
        "action": "BuildXcodeWorkspaceScheme",
        "workspace": "Chatto.xcworkspace",
        "scheme": "Chatto",
        "destination": "generic/platform=iOS",
        "configuration": "Release"
      },
      {
        "action": "TestXcodeWorkspaceScheme",
        "workspace": "Chatto.xcworkspace",
        "scheme": "Chatto",
        "destination": "platform=iOS Simulator,name=iPhone 7"
      },
      {
        "action": "BuildXcodeWorkspaceScheme",
        "workspace": "Chatto.xcworkspace",
        "scheme": "ChattoAdditions",
        "destination": "generic/platform=iOS",
        "configuration": "Release",
        "tags": "sourcekit"
      },
      {
        "action": "TestXcodeWorkspaceScheme",
        "workspace": "Chatto.xcworkspace",
        "scheme": "ChattoAdditions",
        "destination": "platform=iOS Simulator,name=iPhone 7"
      },
      {
        "action": "BuildXcodeWorkspaceScheme",
        "workspace": "ChattoApp/ChattoApp.xcworkspace",
        "scheme": "ChattoApp",
        "destination": "generic/platform=iOS",
        "configuration": "Release"
      },
      {
        "action": "TestXcodeWorkspaceScheme",
        "workspace": "ChattoApp/ChattoApp.xcworkspace",
        "scheme": "ChattoApp",
        "destination": "platform=iOS Simulator,name=iPhone 7"
      }
    ]
  },
  {
    "repository": "Git",
    "url": "https://github.com/emaloney/CleanroomLogger.git",
    "path": "CleanroomLogger",
    "branch": "master",
    "maintainer": "emaloney@gilt.com",
    "compatibility": [
      {
        "version": "4.0",
        "commit": "7a75a8a6ae0c43a848c8fb9e261f477405f91664"
      }
    ],
    "platforms": [
      "Darwin"
    ],
    "actions": [
      {
        "action": "BuildXcodeProjectScheme",
        "project": "CleanroomLogger.xcodeproj",
        "scheme": "CleanroomLogger",
        "destination": "generic/platform=iOS",
        "configuration": "Release"
      },
      {
        "action": "BuildXcodeProjectScheme",
        "project": "CleanroomLogger.xcodeproj",
        "scheme": "CleanroomLogger",
        "destination": "generic/platform=macOS",
        "configuration": "Release",
        "tags": "sourcekit"
      },
      {
        "action": "BuildXcodeProjectScheme",
        "project": "CleanroomLogger.xcodeproj",
        "scheme": "CleanroomLogger",
        "destination": "generic/platform=tvOS",
        "configuration": "Release"
      },
      {
        "action": "BuildXcodeProjectScheme",
        "project": "CleanroomLogger.xcodeproj",
        "scheme": "CleanroomLogger",
        "destination": "generic/platform=watchOS",
        "configuration": "Release"
      },
      {
        "action": "TestXcodeProjectScheme",
        "project": "CleanroomLogger.xcodeproj",
        "scheme": "CleanroomLogger",
        "destination": "platform=macOS"
      }
    ]
  },
  {
    "repository": "Git",
    "url": "https://github.com/JohnEstropia/CoreStore",
    "path": "CoreStore",
    "branch": "master",
    "maintainer": "rommel.estropia@gmail.com",
    "compatibility": [
      {
        "version": "4.0",
        "commit": "83e6082c5646c5eb4d3130ce575ab858df168c59"
      },
      {
        "version": "4.2",
        "commit": "2863605d845cd9bb255ddd91f47f92717dec637f"
      },
      {
        "version": "5.0",
        "commit": "b2dba0d6fd0811ce688217b842c4177bd14a84b7"
      },
      {
        "version": "5.1",
        "commit": "67bb9340c77c9b13624b44d3a6f559229e4f5b72"
      }
    ],
    "platforms": [
      "Darwin"
    ],
    "actions": [
      {
        "action": "BuildXcodeWorkspaceScheme",
        "workspace": "CoreStore.xcworkspace",
        "scheme": "CoreStore iOS",
        "destination": "generic/platform=iOS",
        "configuration": "Release"
      },
      {
        "action": "BuildXcodeWorkspaceScheme",
        "workspace": "CoreStore.xcworkspace",
        "scheme": "CoreStore OSX",
        "destination": "generic/platform=macOS",
        "configuration": "Release",
        "tags": "sourcekit"
      },
      {
        "action": "BuildXcodeWorkspaceScheme",
        "workspace": "CoreStore.xcworkspace",
        "scheme": "CoreStore tvOS",
        "destination": "generic/platform=tvOS",
        "configuration": "Release"
      },
      {
        "action": "BuildXcodeWorkspaceScheme",
        "workspace": "CoreStore.xcworkspace",
        "scheme": "CoreStore watchOS",
        "destination": "generic/platform=watchOS",
        "configuration": "Release"
      },
      {
        "action": "TestXcodeWorkspaceScheme",
        "workspace": "CoreStore.xcworkspace",
        "scheme": "CoreStore iOS",
        "destination": "platform=iOS Simulator,name=iPhone 7"
      },
      {
        "action": "TestXcodeWorkspaceScheme",
        "workspace": "CoreStore.xcworkspace",
        "scheme": "CoreStore OSX",
        "destination": "platform=macOS"
      },
      {
        "action": "TestXcodeWorkspaceScheme",
        "workspace": "CoreStore.xcworkspace",
        "scheme": "CoreStore tvOS",
        "destination": "platform=tvOS Simulator,name=Apple TV 1080p"
      }
    ]
  },
  {
    "repository": "Git",
    "url": "https://github.com/louisdh/cub.git",
    "path": "cub",
    "branch": "master",
    "maintainer": "louisdhauwe@silverfox.be",
    "compatibility": [
      {
        "version": "4.0.3",
        "commit": "3574d3fda70091f8dea6494cafa4bca0c340b354"
      },
      {
        "version": "5.1",
        "commit": "4c7d90d715d16cba5d6bfa3741149d7175b34412"
      }
    ],
    "platforms": [
      "Darwin"
    ],
    "actions": [
      {
        "action": "BuildXcodeWorkspaceScheme",
        "workspace": "Cub.xcworkspace",
        "scheme": "Cub iOS [Double]",
        "destination": "generic/platform=iOS",
        "configuration": "Release"
      },
      {
        "action": "BuildXcodeWorkspaceScheme",
        "workspace": "Cub.xcworkspace",
        "scheme": "Cub macOS Release [Double]",
        "destination": "generic/platform=macOS",
        "configuration": "Release",
        "tags": "sourcekit"
      },
      {
        "action": "TestXcodeWorkspaceScheme",
        "workspace": "Cub.xcworkspace",
        "scheme": "Cub macOS Tests",
        "destination": "platform=macOS"
      }
    ]
  },
  {
    "repository": "Git",
    "url": "https://github.com/Bouke/DNS.git",
    "path": "DNS",
    "branch": "master",
    "maintainer": "bouke@haarsma.eu",
    "compatibility": [
      {
        "version": "4.0",
        "commit": "04ae84dbaf423214c644590cbe0d837edfbfd411"
      },
      {
        "version": "5.1",
        "commit": "328a0cdecc07ea973fddaec4b380a068acd97920"
      }
    ],
    "platforms": [
      "Darwin"
    ],
    "actions": [
      {
        "action": "BuildSwiftPackage",
        "configuration": "release",
        "tags": "sourcekit sourcekit-smoke"
      },
      {
        "action": "TestSwiftPackage"
      }
    ]
  },
  {
    "repository": "Git",
    "url": "https://github.com/bignerdranch/Deferred.git",
    "path": "Deferred",
    "branch": "master",
    "compatibility": [
      {
        "version": "4.2",
        "commit": "c374a6e7072ed88ed0c79299098ca2ba7c27e720"
      },
      {
        "version": "5.0",
        "commit": "c374a6e7072ed88ed0c79299098ca2ba7c27e720"
      }
    ],
    "platforms": [
      "Darwin",
      "Linux"
    ],
    "maintainer": "zachary@bignerdranch.com",
    "actions": [
      {
        "action": "BuildSwiftPackage",
        "configuration": "release",
        "tags": "sourcekit"
      },
      {
        "action": "BuildXcodeProjectScheme",
        "project": "Deferred.xcodeproj",
        "scheme": "MobileDeferred",
        "destination": "generic/platform=iOS",
        "configuration": "Release",
        "xfail": {
          "compatibility": {
            "5.0": {
              "branch": {
                "master": "https://bugs.swift.org/browse/SR-9899",
                "swift-5.0-branch": "https://bugs.swift.org/browse/SR-9899",
                "swift-5.1-branch": "https://bugs.swift.org/browse/SR-9899"
              }
            }
          }
        }
      },
      {
        "action": "BuildXcodeProjectScheme",
        "project": "Deferred.xcodeproj",
        "scheme": "TVDeferred",
        "destination": "generic/platform=tvOS",
        "configuration": "Release",
        "xfail": {
          "compatibility": {
            "5.0": {
              "branch": {
                "master": "https://bugs.swift.org/browse/SR-9899",
                "swift-5.0-branch": "https://bugs.swift.org/browse/SR-9899",
                "swift-5.1-branch": "https://bugs.swift.org/browse/SR-9899"
              }
            }
          }
        }
      },
      {
        "action": "BuildXcodeProjectScheme",
        "project": "Deferred.xcodeproj",
        "scheme": "NanoDeferred",
        "destination": "generic/platform=watchOS",
        "configuration": "Release",
        "xfail": {
          "compatibility": {
            "5.0": {
              "branch": {
                "master": "https://bugs.swift.org/browse/SR-9899",
                "swift-5.0-branch": "https://bugs.swift.org/browse/SR-9899",
                "swift-5.1-branch": "https://bugs.swift.org/browse/SR-9899"
              }
            }
          }
        }
      },
      {
        "action": "TestSwiftPackage"
      }
    ]
  },
  {
    "repository": "Git",
    "url": "https://github.com/ankurp/Dollar.git",
    "path": "Dollar",
    "branch": "master",
    "maintainer": "ankur.patel@ymail.com",
    "compatibility": [
      {
        "version": "4.0",
        "commit": "433d4ba9a3bec8aa739f05cb8505527aab7a30e7"
      },
      {
        "version": "5.1",
        "commit": "4feadc1a626424ebd5649aa9537dec361074cd32"
      }
    ],
    "platforms": [
      "Darwin",
      "Linux"
    ],
    "actions": [
      {
        "action": "BuildXcodeProjectScheme",
        "project": "Dollar.xcodeproj",
        "scheme": "Dollar",
        "destination": "generic/platform=macOS",
        "configuration": "Release",
        "tags": "sourcekit sourcekit-smoke"
      }
    ]
  },
  {
    "repository": "Git",
    "url": "https://github.com/jflinter/Dwifft.git",
    "path": "Dwifft",
    "branch": "master",
    "maintainer": "jflinter11@gmail.com",
    "compatibility": [
      {
        "version": "4.0",
        "commit": "6e09d221d6589c6f620af810727cfb6a2657d911"
      },
      {
        "version": "5.1",
        "commit": "c5a9c62a56d6218bc78d97e77bfccbf984e1c95c"
      }
    ],
    "platforms": [
      "Darwin"
    ],
    "actions": [
      {
        "action": "BuildXcodeProjectTarget",
        "project": "Dwifft.xcodeproj",
        "target": "Dwifft",
        "destination": "generic/platform=iOS",
        "configuration": "Release",
        "tags": "sourcekit"
      }
    ]
  },
  {
    "repository": "Git",
    "url": "https://github.com/brentsimmons/Evergreen.git",
    "path": "Evergreen",
    "branch": "master",
    "maintainer": "brent@ranchero.com",
    "compatibility": [
      {
        "version": "4.0",
        "commit": "ce0d2450b83ec8c5dee6bb9c612b3eb06ba39c47"
      }
    ],
    "platforms": [
      "Darwin"
    ],
    "actions": [
      {
        "action": "BuildXcodeWorkspaceScheme",
        "workspace": "Evergreen.xcworkspace",
        "scheme": "Evergreen",
        "destination": "generic/platform=macOS",
        "configuration": "Release",
        "tags": "sourcekit"
      }
    ]
  },
  {
    "repository": "Git",
    "url": "https://github.com/exercism/swift.git",
    "path": "exercism-swift",
    "branch": "master",
    "maintainer": "cheyo@masters3d.com",
    "compatibility": [
      {
        "version": "4.2",
        "commit": "38a17de8717a2282fd4ff62cd1ce732b926bf4ab"
      },
      {
        "version": "5.0",
        "commit": "38a17de8717a2282fd4ff62cd1ce732b926bf4ab"
      },
      {
        "version": "5.1",
        "commit": "3df5e4ab83a9ab47228a46da7263e09a2a2b0b90"
      }
    ],
    "platforms": [
      "Darwin",
      "Linux"
    ],
    "actions": [
      {
        "action": "BuildSwiftPackage",
        "configuration": "release",
        "tags": "sourcekit",
        "xfail": {
          "compatibility": {
            "4.2": {
              "branch": {
                "master": "https://bugs.swift.org/browse/SR-8307",
                "swift-5.0-branch": "https://bugs.swift.org/browse/SR-8307",
                "swift-5.1-branch": "https://bugs.swift.org/browse/SR-8307"
              }
            },
            "5.0": {
              "branch": {
                "master": "https://bugs.swift.org/browse/SR-8307",
                "swift-5.0-branch": "https://bugs.swift.org/browse/SR-8307",
                "swift-5.1-branch": "https://bugs.swift.org/browse/SR-8307"
              }
            }
          }
        }
      },
      {
        "action": "TestSwiftPackage"
      }
    ]
  },
  {
    "repository": "Git",
    "url": "https://github.com/masters3d/xswift.git",
    "path": "exercism-xswift",
    "branch": "do-not-delete-pre-4.2-compatibility",
    "maintainer": "cheyo@masters3d.com",
    "compatibility": [
      {
        "version": "4.0",
        "commit": "7614aae4a87d92e2343473c619a805ace98a474e"
      },
      {
        "version": "4.1",
        "commit": "7614aae4a87d92e2343473c619a805ace98a474e"
      }
    ],
    "platforms": [
      "Darwin"
    ],
    "actions": [
      {
        "action": "BuildXcodeProjectTarget",
        "project": "xswift.xcodeproj",
        "target": "xswift",
        "destination": "generic/platform=macOS",
        "configuration": "Release",
        "xfail": {
          "compatibility": {
            "4.0": {
              "branch": {
                "master": "https://bugs.swift.org/browse/SR-8307",
                "swift-5.0-branch": "https://bugs.swift.org/browse/SR-8307",
                "swift-5.1-branch": "https://bugs.swift.org/browse/SR-8307"
              }
            },
            "4.1": {
              "branch": {
                 "master": "https://bugs.swift.org/browse/SR-8307",
                 "swift-5.0-branch": "https://bugs.swift.org/browse/SR-8307",
                 "swift-5.1-branch": "https://bugs.swift.org/browse/SR-8307"
              }
            }
          }
        }
      }
    ]
  },
  {
    "repository": "Git",
    "url": "https://github.com/vapor/fluent",
    "path": "fluent",
    "branch": "master",
    "maintainer": "tanner@vapor.codes",
    "compatibility": [
      {
        "version": "4.2",
        "commit": "270b6fa372f03809b9795e8f8b9d1c31267a0ff3"
      },
      {
        "version": "5.0",
        "commit": "270b6fa372f03809b9795e8f8b9d1c31267a0ff3"
      }
    ],
    "platforms": [
      "Darwin"
    ],
    "actions": [
      {
        "action": "BuildSwiftPackage",
        "configuration": "release",
        "tags": "sourcekit"
      }
    ]
  },
  {
    "repository": "Git",
    "url": "https://github.com/groue/GRDB.swift.git",
    "path": "GRDB.swift",
    "branch": "master",
    "compatibility": [
      {
        "version": "4.2",
        "commit": "759c1088a1d9ba94f44009295fd17c20b1375524"
      },
      {
        "version": "5.0",
        "commit": "759c1088a1d9ba94f44009295fd17c20b1375524"
      },
      {
        "version": "5.1",
        "commit": "d290102d9cb5c425fee7260034beaa997d581d86"
      }
    ],
    "platforms": [
      "Darwin"
    ],
    "maintainer": "gwendal.roue@gmail.com",
    "actions": [
      {
        "action": "BuildSwiftPackage",
        "configuration": "release",
        "tags": "sourcekit"
      },
      {
        "action": "TestSwiftPackage"
      }
    ]
  },
  {
    "repository": "Git",
    "url": "https://github.com/artsabintsev/Guitar.git",
    "path": "Guitar",
    "branch": "master",
    "compatibility": [
      {
        "version": "5.0",
        "commit": "7609e913619c606b7b1e3f251f18b906a1ef7272"
      },
      {
        "version": "5.1",
        "commit": "7609e913619c606b7b1e3f251f18b906a1ef7272"
      }
    ],
    "maintainer": "arthur@sabintsev.com",
    "platforms": [
      "Darwin",
      "Linux"
    ],
    "actions": [
      {
        "action": "BuildSwiftPackage",
        "configuration": "release",
        "tags": "sourcekit sourcekit-smoke",
        "xfail": {
          "compatibility": {
            "4.0": {
              "branch": {
                "master": "https://bugs.swift.org/browse/SR-8250",
                "swift-5.0-branch": "https://bugs.swift.org/browse/SR-8250",
                "swift-5.1-branch": "https://bugs.swift.org/browse/SR-8250"
              }
            }
          }
        }
      },
      {
        "action": "TestSwiftPackage"
      }
    ]
  },
  {
    "repository": "Git",
    "url": "https://github.com/pointfreeco/swift-html.git",
    "path": "Html",
    "branch": "master",
    "maintainer": "support@pointfree.co",
    "compatibility": [
      {
        "version": "4.2",
        "commit": "e6952b9246dd9bf27d613ed7b4791ff19136f6c8"
      },
      {
        "version": "5.0",
        "commit": "e6952b9246dd9bf27d613ed7b4791ff19136f6c8"
      },
      {
        "version": "5.1",
        "commit": "d46c496fb3185ead2991f126fd556c4003932b7a"
      }
    ],
    "platforms": [
      "Darwin",
      "Linux"
    ],
    "actions": [
      {
        "action": "BuildSwiftPackage",
        "configuration": "release"
      },
      {
        "action": "TestSwiftPackage"
      }
    ]
  },
  {
    "repository": "Git",
    "url": "https://github.com/IBAnimatable/IBAnimatable.git",
    "path": "IBAnimatable",
    "branch": "master",
    "maintainer": "JakeLinAu@gmail.com",
    "compatibility": [
      {
        "version": "4.0",
        "commit": "eb4acb6d78f0181dbcd9cee7bf48a8b95e39d1d7"
      },
      {
        "version": "5.1",
        "commit": "0776c5c099b308cd0cffe14f8cf89f0371153d03"
      }
    ],
    "platforms": [
      "Darwin"
    ],
    "actions": [
      {
        "action": "BuildXcodeWorkspaceScheme",
        "workspace": "IBAnimatable.xcworkspace",
        "scheme": "IBAnimatable",
        "destination": "generic/platform=iOS",
        "configuration": "Release",
        "tags": "sourcekit"
      },
      {
        "action": "BuildXcodeWorkspaceScheme",
        "workspace": "IBAnimatable.xcworkspace",
        "scheme": "IBAnimatableApp",
        "destination": "generic/platform=iOS",
        "configuration": "Release"
      }
    ]
  },
  {
    "repository": "Git",
    "url": "https://github.com/jessesquires/JSQCoreDataKit.git",
    "path": "JSQCoreDataKit",
    "branch": "master",
    "maintainer": "jesse@jessesquires.com",
    "compatibility": [
      {
        "version": "4.2",
        "commit": "e651887d0a621c6b66ca09c2e8cea9fce691c00e"
      },
      {
        "version": "5.0",
        "commit": "e651887d0a621c6b66ca09c2e8cea9fce691c00e"
      },
      {
        "version": "5.1",
        "commit": "3677371cabeb9c178d1fa17052be2edc42e1fb39"
      }
    ],
    "platforms": [
      "Darwin"
    ],
    "actions": [
      {
        "action": "BuildXcodeProjectTarget",
        "project": "JSQCoreDataKit.xcodeproj",
        "target": "JSQCoreDataKit",
        "destination": "generic/platform=iOS",
        "configuration": "Release",
        "tags": "sourcekit"
      },
      {
        "action": "TestXcodeProjectScheme",
        "project": "JSQCoreDataKit.xcodeproj",
        "scheme": "JSQCoreDataKit-Tests",
        "destination": "platform=iOS Simulator,name=iPhone X"
      }
    ]
  },
  {
    "repository": "Git",
    "url": "https://github.com/jessesquires/JSQDataSourcesKit.git",
    "path": "JSQDataSourcesKit",
    "branch": "master",
    "maintainer": "jesse@jessesquires.com",
    "compatibility": [
      {
        "version": "4.0",
        "commit": "25ee7e2e2ab50d5e2237292ddc74973c68aee89a"
      }
    ],
    "platforms": [
      "Darwin"
    ],
    "actions": [
      {
        "action": "BuildXcodeProjectTarget",
        "project": "JSQDataSourcesKit.xcodeproj",
        "target": "JSQDataSourcesKit-iOS",
        "destination": "generic/platform=iOS",
        "configuration": "Release",
        "tags": "sourcekit"
      },
      {
        "action": "TestXcodeProjectScheme",
        "project": "JSQDataSourcesKit.xcodeproj",
        "scheme": "JSQDataSourcesKitTests",
        "destination": "platform=iOS Simulator,name=iPhone 6s"
      }
    ]
  },
  {
    "repository": "Git",
    "url": "https://github.com/kishikawakatsumi/KeychainAccess.git",
    "path": "KeychainAccess",
    "branch": "master",
    "maintainer": "kishikawakatsumi@mac.com",
    "compatibility": [
      {
        "version": "4.2",
        "commit": "0fffcc37adcf55d3557f1e06dd0172ace582effe"
      },
      {
        "version": "5.0",
        "commit": "0fffcc37adcf55d3557f1e06dd0172ace582effe"
      },
      {
        "version": "5.1",
        "commit": "3a9c83cf8b8cfaecd1097916fae803e1b1d6447f"
      }
    ],
    "platforms": [
      "Darwin"
    ],
    "actions": [
      {
        "action": "BuildXcodeWorkspaceScheme",
        "workspace": "KeychainAccess.xcworkspace",
        "scheme": "KeychainAccess",
        "destination": "platform=macOS",
        "configuration": "Release",
        "tags": "sourcekit"
      },
      {
        "action": "BuildXcodeWorkspaceScheme",
        "workspace": "KeychainAccess.xcworkspace",
        "scheme": "KeychainAccess",
        "destination": "generic/platform=iOS",
        "configuration": "Release"
      },
      {
        "action": "BuildXcodeWorkspaceScheme",
        "workspace": "KeychainAccess.xcworkspace",
        "scheme": "KeychainAccess",
        "destination": "generic/platform=tvOS",
        "configuration": "Release"
      },
      {
        "action": "BuildXcodeWorkspaceScheme",
        "workspace": "KeychainAccess.xcworkspace",
        "scheme": "KeychainAccess",
        "destination": "generic/platform=watchOS",
        "configuration": "Release"
      }
    ]
  },
  {
    "repository": "Git",
    "url": "https://github.com/kickstarter/Kickstarter-Prelude",
    "path": "Kickstarter-Prelude",
    "branch": "master",
    "maintainer": "appledev@kickstarter.com",
    "compatibility": [
      {
        "version": "4.0",
        "commit": "8988b02ab963294d98d8f37d1a7dc0ee392fcd8d"
      }
    ],
    "platforms": [
      "Darwin"
    ],
    "actions": [
      {
        "action": "BuildXcodeProjectScheme",
        "project": "Prelude.xcodeproj",
        "scheme": "Prelude-iOS",
        "destination": "generic/platform=iOS",
        "configuration": "Release",
        "tags": "sourcekit"
      },
      {
        "action": "BuildXcodeProjectScheme",
        "project": "Prelude.xcodeproj",
        "scheme": "Prelude-UIKit-iOS",
        "destination": "generic/platform=iOS",
        "configuration": "Release",
        "tags": "sourcekit"
      }
    ]
  },
  {
    "repository": "Git",
    "url": "https://github.com/kickstarter/Kickstarter-ReactiveExtensions",
    "path": "Kickstarter-ReactiveExtensions",
    "branch": "master",
    "maintainer": "appledev@kickstarter.com",
    "compatibility": [
      {
        "version": "4.0",
        "commit": "6b7887e7b38ebd81e2d04a936e64998b0f634e98"
      },
      {
        "version": "5.1",
        "commit": "aa994f0921dca1965ae537fe77c2edc798eef230"
      }
    ],
    "platforms": [
      "Darwin"
    ],
    "actions": [
      {
        "action": "BuildXcodeProjectScheme",
        "project": "ReactiveExtensions.xcodeproj",
        "scheme": "ReactiveExtensions-iOS",
        "destination": "generic/platform=iOS",
        "configuration": "Release",
        "tags": "sourcekit",
        "xfail": {
          "compatibility": {
            "3.0": {
              "branch": {
                "master": "https://bugs.swift.org/browse/SR-8270",
                "swift-5.0-branch": "https://bugs.swift.org/browse/SR-8270",
                "swift-5.1-branch": "https://bugs.swift.org/browse/SR-8270"
              }
            }
          }
        }
      },
      {
        "action": "BuildXcodeProjectScheme",
        "project": "ReactiveExtensions.xcodeproj",
        "scheme": "ReactiveExtensions-TestHelpers-iOS",
        "destination": "generic/platform=iOS",
        "configuration": "Release",
        "xfail": {
          "compatibility": {
            "3.0": {
              "branch": {
                "master": "https://bugs.swift.org/browse/SR-8270",
                "swift-5.0-branch": "https://bugs.swift.org/browse/SR-8270",
                "swift-5.1-branch": "https://bugs.swift.org/browse/SR-8270"
              }
            }
          }
        }
      }
    ]
  },
  {
    "repository": "Git",
    "url": "https://github.com/onevcat/Kingfisher.git",
    "path": "Kingfisher",
    "branch": "master",
    "maintainer": "onev@onevcat.com",
    "compatibility": [
      {
        "version": "4.0",
        "commit": "a5d1214220b8ddf29acf7c08c8bb42993ed56c54"
      },
      {
        "version": "5.1",
        "commit": "23ef6c73ee3bc12ee3940136aea54bd44a02e93e"
      }
    ],
    "platforms": [
      "Darwin"
    ],
    "actions": [
      {
        "action": "BuildXcodeWorkspaceScheme",
        "workspace": "Kingfisher.xcworkspace",
        "scheme": "Kingfisher",
        "destination": "generic/platform=iOS",
        "configuration": "Release"
      },
      {
        "action": "BuildXcodeWorkspaceScheme",
        "workspace": "Kingfisher.xcworkspace",
        "scheme": "Kingfisher-macOS",
        "destination": "generic/platform=macOS",
        "configuration": "Release",
        "tags": "sourcekit"
      },
      {
        "action": "BuildXcodeWorkspaceScheme",
        "workspace": "Kingfisher.xcworkspace",
        "scheme": "Kingfisher-tvOS",
        "destination": "generic/platform=tvOS",
        "configuration": "Release"
      },
      {
        "action": "BuildXcodeWorkspaceScheme",
        "workspace": "Kingfisher.xcworkspace",
        "scheme": "Kingfisher-watchOS",
        "destination": "generic/platform=watchOS",
        "configuration": "Release"
      }
    ]
  },
  {
    "repository": "Git",
    "url": "https://github.com/IBM-Swift/Kitura.git",
    "path": "Kitura",
    "branch": "master",
    "maintainer": "i.partridge@uk.ibm.com",
    "compatibility": [
      {
        "version": "4.0",
        "commit": "f1c3169b5b923ded814e5b1ef5a354720da93a36"
      },
      {
        "version": "5.1",
        "commit": "8578c439701ecbeea33564d151976727fad16da8"
      }
    ],
    "platforms": [
      "Darwin",
      "Linux"
    ],
    "actions": [
      {
        "action": "BuildSwiftPackage",
        "configuration": "release",
        "tags": "sourcekit"
      }
    ]
  },
  {
    "repository": "Git",
    "url": "https://github.com/lyft/Kronos.git",
    "path": "Kronos",
    "branch": "master",
    "maintainer": "Reflejo@gmail.com",
    "compatibility": [
      {
        "version": "4.0",
        "commit": "d38491d123fb58897ecb339920cf69da479d19d0"
      },
      {
        "version": "4.2",
        "commit": "d38491d123fb58897ecb339920cf69da479d19d0"
      },
      {
        "version": "5.0",
        "commit": "d38491d123fb58897ecb339920cf69da479d19d0"
      },
      {
        "version": "5.1",
        "commit": "bf462b387e0925a1bfef3fe46ddc6ca6123604cf"
      }
    ],
    "platforms": [
      "Darwin"
    ],
    "actions": [
      {
        "action": "BuildXcodeProjectTarget",
        "project": "Kronos.xcodeproj",
        "target": "Kronos",
        "destination": "generic/platform=iOS",
        "configuration": "Release"
      },
      {
        "action": "BuildXcodeProjectTarget",
        "project": "Kronos.xcodeproj",
        "target": "Kronos",
        "destination": "generic/platform=macOS",
        "configuration": "Release",
        "tags": "sourcekit"
      },
      {
        "action": "BuildXcodeProjectTarget",
        "project": "Kronos.xcodeproj",
        "target": "Kronos",
        "destination": "generic/platform=tvOS",
        "configuration": "Release"
      },
      {
        "action": "BuildXcodeProjectTarget",
        "project": "Kronos.xcodeproj",
        "target": "Kronos",
        "destination": "generic/platform=iOS",
        "configuration": "Release"
      },
      {
        "action": "BuildSwiftPackage",
        "configuration": "release"
      },
      {
        "action": "TestSwiftPackage"
      }
    ]
  },
  {
    "repository": "Git",
    "url": "https://github.com/Bouke/Lark.git",
    "path": "Lark",
    "branch": "master",
    "maintainer": "bouke@haarsma.eu",
    "compatibility": [
      {
        "version": "4.2",
        "commit": "af39c8ba22ff1c7318a47e06666c4fee9aa9dd50"
      },
      {
        "version": "5.1",
        "commit": "b1ed2b1393f89a61c04fda9d7c1c91d47bfa680a"
      }
    ],
    "platforms": [
      "Darwin"
    ],
    "actions": [
      {
        "action": "BuildSwiftPackage",
        "configuration": "release",
        "tags": "sourcekit"
      },
      {
        "action": "TestSwiftPackage"
      }
    ]
  },
  {
    "repository": "Git",
    "url": "https://github.com/line/line-sdk-ios-swift.git",
    "path": "line-sdk-ios-swift",
    "branch": "master",
    "maintainer": "dl_linesdk_cocoapods@linecorp.com",
    "compatibility": [
      {
        "version": "4.2",
        "commit": "d8bb2bc535e2895b5fbe66f4872327b654d19a34"
      },
      {
        "version": "5.0",
        "commit": "d8bb2bc535e2895b5fbe66f4872327b654d19a34"
      },
      {
        "version": "5.1",
        "commit": "46911e4c94d32d16af1d02cb918c071d149f93e0"
      }
    ],
    "platforms": [
      "Darwin"
    ],
    "actions": [
      {
        "action": "BuildXcodeWorkspaceScheme",
        "workspace": "LineSDK.xcworkspace",
        "scheme": "LineSDK",
        "destination": "generic/platform=iOS",
        "configuration": "Release"
      }
    ]
  },
  {
    "repository": "Git",
    "url": "https://github.com/ssamadgh/ModelAssistant.git",
    "path": "ModelAssistant",
    "branch": "master",
    "maintainer": "ssamadgh@gmail.com",
    "compatibility": [
      {
        "version": "4.2",
        "commit": "e880839b9185a33acb8683413a89cca44d1955ef"
      },
      {
        "version": "5.0",
        "commit": "e880839b9185a33acb8683413a89cca44d1955ef"
      }
    ],
    "platforms": [
      "Darwin"
    ],
    "actions": [
      {
        "action": "BuildXcodeProjectScheme",
        "project": "ModelAssistant.xcodeproj",
        "scheme": "ModelAssistant iOS",
        "destination": "generic/platform=iOS",
        "configuration": "Release"
      }
    ]
  },
  {
    "repository": "Git",
    "url": "https://github.com/Moya/Moya.git",
    "path": "Moya",
    "branch": "master",
    "compatibility": [
      {
        "version": "5.1",
        "commit": "b833221910d1b190743b64dec266aecd9404d859"
      }
    ],
    "maintainer": "ash@ashfurrow.com",
    "platforms": [
      "Darwin"
    ],
    "actions": [
      {
        "action": "BuildSwiftPackage",
        "configuration": "release",
        "tags": "sourcekit"
      },
      {
        "action": "TestSwiftPackage"
      }
    ]
  },
  {
    "repository": "Git",
    "url": "https://github.com/Bouke/NetService.git",
    "path": "NetService",
    "branch": "master",
    "maintainer": "bouke@haarsma.eu",
    "compatibility": [
      {
        "version": "4.2",
        "commit": "927eb171a738266b9b98fc6ca0506fb95f241b05"
      },
      {
        "version": "5.0",
        "commit": "927eb171a738266b9b98fc6ca0506fb95f241b05"
      }
    ],
    "platforms": [
      "Darwin",
      "Linux"
    ],
    "actions": [
      {
        "action": "BuildSwiftPackage",
        "configuration": "release",
        "tags": "sourcekit"
      },
      {
        "action": "TestSwiftPackage"
      }
    ]
  },
  {
    "repository": "Git",
    "url": "https://github.com/pointfreeco/swift-nonempty.git",
    "path": "NonEmpty",
    "branch": "master",
    "maintainer": "support@pointfree.co",
    "compatibility": [
      {
        "version": "5.1",
        "commit": "6c98dcee567465d85f6655d6d2ff401cebc7aff5"
      }
    ],
    "platforms": [
      "Darwin",
      "Linux"
    ],
    "actions": [
      {
        "action": "BuildXcodeWorkspaceScheme",
        "workspace": "NonEmpty.xcworkspace",
        "scheme": "NonEmpty_macOS",
        "destination": "generic/platform=macOS",
        "configuration": "Release"
      },
      {
        "action": "BuildXcodeWorkspaceScheme",
        "workspace": "NonEmpty.xcworkspace",
        "scheme": "NonEmpty_iOS",
        "destination": "generic/platform=iOS",
        "configuration": "Release"
      },
      {
        "action": "BuildXcodeWorkspaceScheme",
        "workspace": "NonEmpty.xcworkspace",
        "scheme": "NonEmpty_tvOS",
        "destination": "generic/platform=tvOS",
        "configuration": "Release"
      },
      {
        "action": "BuildXcodeWorkspaceScheme",
        "workspace": "NonEmpty.xcworkspace",
        "scheme": "NonEmpty_watchOS",
        "destination": "generic/platform=watchOS",
        "configuration": "Release"
      },
      {
        "action": "BuildSwiftPackage",
        "configuration": "release"
      },
      {
        "action": "TestSwiftPackage"
      }
    ]
  },
  {
    "repository": "Git",
    "url": "https://github.com/Hearst-DD/ObjectMapper.git",
    "path": "ObjectMapper",
    "branch": "master",
    "maintainer": "tristanhimmelman@gmail.com",
    "compatibility": [
      {
        "version": "4.2",
        "commit": "ed1caa237b9742135996fefe3682b834bb394a6a"
      },
      {
        "version": "5.0",
        "commit": "ed1caa237b9742135996fefe3682b834bb394a6a"
      },
      {
        "version": "5.1",
        "commit": "19d499c65b8240f1220d7cf155ccd309857f8018"
      }
    ],
    "platforms": [
      "Darwin"
    ],
    "actions": [
      {
        "action": "BuildXcodeWorkspaceScheme",
        "workspace": "ObjectMapper.xcworkspace",
        "scheme": "ObjectMapper-iOS",
        "destination": "generic/platform=iOS",
        "configuration": "Release"
      },
      {
        "action": "BuildXcodeWorkspaceScheme",
        "workspace": "ObjectMapper.xcworkspace",
        "scheme": "ObjectMapper-Mac",
        "destination": "generic/platform=macOS",
        "configuration": "Release",
        "tags": "sourcekit"
      },
      {
        "action": "BuildXcodeWorkspaceScheme",
        "workspace": "ObjectMapper.xcworkspace",
        "scheme": "ObjectMapper-tvOS",
        "destination": "generic/platform=tvOS",
        "configuration": "Release"
      },
      {
        "action": "BuildXcodeWorkspaceScheme",
        "workspace": "ObjectMapper.xcworkspace",
        "scheme": "ObjectMapper-watchOS",
        "destination": "generic/platform=watchOS",
        "configuration": "Release"
      }
    ]
  },
  {
    "repository": "Git",
    "url": "https://github.com/pointfreeco/swift-overture.git",
    "path": "Overture",
    "branch": "master",
    "maintainer": "support@pointfree.co",
    "compatibility": [
      {
        "version": "5.1",
        "commit": "f61b98879b61affe3236796ef4daa3d6f9ff783b"
      }
    ],
    "platforms": [
      "Darwin",
      "Linux"
    ],
    "actions": [
      {
        "action": "BuildXcodeWorkspaceScheme",
        "workspace": "Overture.xcworkspace",
        "scheme": "Overture_macOS",
        "destination": "generic/platform=macOS",
        "configuration": "Release"
      },
      {
        "action": "BuildXcodeWorkspaceScheme",
        "workspace": "Overture.xcworkspace",
        "scheme": "Overture_iOS",
        "destination": "generic/platform=iOS",
        "configuration": "Release"
      },
      {
        "action": "BuildXcodeWorkspaceScheme",
        "workspace": "Overture.xcworkspace",
        "scheme": "Overture_tvOS",
        "destination": "generic/platform=tvOS",
        "configuration": "Release"
      },
      {
        "action": "BuildXcodeWorkspaceScheme",
        "workspace": "Overture.xcworkspace",
        "scheme": "Overture_watchOS",
        "destination": "generic/platform=watchOS",
        "configuration": "Release"
      },
      {
        "action": "BuildSwiftPackage",
        "configuration": "release"
      },
      {
        "action": "TestSwiftPackage"
      }
    ]
  },
  {
    "repository": "Git",
    "url": "https://github.com/PerfectlySoft/Perfect.git",
    "path": "Perfect",
    "branch": "master",
    "maintainer": "sean@perfect.org",
    "compatibility": [
      {
        "version": "4.2",
        "commit": "cdc17d544ec8e87da5f3b24cdbda8d02d77bb943"
      },
      {
        "version": "5.0",
        "commit": "cdc17d544ec8e87da5f3b24cdbda8d02d77bb943"
      },
      {
        "version": "5.1",
        "commit": "54a66958c3d7bf25564a153296808dc82c29adb7"
      }
    ],
    "platforms": [
      "Darwin",
      "Linux"
    ],
    "actions": [
      {
        "action": "BuildSwiftPackage",
        "configuration": "release",
        "tags": "sourcekit"
      }
    ]
  },
  {
    "repository": "Git",
    "url": "https://github.com/willowtreeapps/PinkyPromise.git",
    "path": "PinkyPromise",
    "branch": "master",
    "compatibility": [
      {
        "version": "4.2",
        "commit": "5c15634de4ff3152e9ccede6543c83ed93e2cf7b"
      },
      {
        "version": "5.0",
        "commit": "5c15634de4ff3152e9ccede6543c83ed93e2cf7b"
      },
      {
        "version": "5.1",
        "commit": "131ad277b9b63e198606d46999217e9e0cc452c6"
      }
    ],
    "platforms": [
      "Darwin"
    ],
    "maintainer": "connerk@gmail.com",
    "actions": [
      {
        "action": "BuildXcodeProjectScheme",
        "project": "PinkyPromise.xcodeproj",
        "scheme": "PinkyPromise_iOS",
        "destination": "generic/platform=iOS",
        "configuration": "Release"
      },
      {
        "action": "BuildXcodeProjectScheme",
        "project": "PinkyPromise.xcodeproj",
        "scheme": "PinkyPromise_macOS",
        "destination": "generic/platform=macOS",
        "configuration": "Release",
        "tags": "sourcekit"
      },
      {
        "action": "BuildSwiftPackage",
        "configuration": "release",
        "xfail": {
          "compatibility": {
            "4.2": {
              "branch": {
                "master": "https://bugs.swift.org/browse/SR-8250",
                "swift-5.0-branch": "https://bugs.swift.org/browse/SR-8250",
                "swift-5.1-branch": "https://bugs.swift.org/browse/SR-8250"
              }
            },
            "5.0": {
              "branch": {
                "master": "https://bugs.swift.org/browse/SR-8250",
                "swift-5.0-branch": "https://bugs.swift.org/browse/SR-8250",
                "swift-5.1-branch": "https://bugs.swift.org/browse/SR-8250"
              }
            }
          }
        }
      },
      {
        "action": "TestXcodeProjectScheme",
        "project": "PinkyPromise.xcodeproj",
        "scheme": "PinkyPromise_iOS",
        "destination": "platform=iOS Simulator,name=iPhone 7",
        "configuration": "Release"
      },
      {
        "action": "TestXcodeProjectScheme",
        "project": "PinkyPromise.xcodeproj",
        "scheme": "PinkyPromise_macOS",
        "destination": "platform=macOS",
        "configuration": "Release"
      },
      {
        "action": "TestSwiftPackage"
      }
    ]
  },
  {
    "repository": "Git",
    "url": "https://github.com/pinterest/plank.git",
    "path": "Plank",
    "branch": "master",
    "compatibility": [
      {
        "version": "4.2",
        "commit": "71a3a5ce5e38161eaf4e46a7f609f2e4523d8248"
      },
      {
        "version": "5.0",
        "commit": "71a3a5ce5e38161eaf4e46a7f609f2e4523d8248"
      },
      {
        "version": "5.1",
        "commit": "bc8c8fde5d73b10c252f701b272bda8fe30e4f67"
      }
    ],
    "maintainer": "rmalik@pinterest.com",
    "platforms": [
      "Darwin",
      "Linux"
    ],
    "actions": [
      {
        "action": "BuildSwiftPackage",
        "configuration": "release",
        "tags": "sourcekit"
      },
      {
        "action": "TestSwiftPackage"
      }
    ]
  },
  {
    "repository": "Git",
    "url": "https://github.com/ProcedureKit/ProcedureKit.git",
    "path": "ProcedureKit",
    "branch": "master",
    "maintainer": "danthorpe@me.com",
    "compatibility": [
      {
        "version": "4.2",
        "commit": "94193d59bc06689526772023428402da1e0e299f"
      },
      {
        "version": "5.0",
        "commit": "a7fa565e648d90083c7f10c0c6be9bf249dcdbde"
      },
      {
        "version": "5.1",
        "commit": "a7fa565e648d90083c7f10c0c6be9bf249dcdbde"
      }
    ],
    "platforms": [
      "Darwin"
    ],
    "actions": [
      {
        "action": "BuildXcodeProjectTarget",
        "project": "ProcedureKit.xcodeproj",
        "target": "ProcedureKit",
        "destination": "platform=macOS",
        "configuration": "Release",
        "tags": "sourcekit"
      },
      {
        "action": "BuildXcodeProjectTarget",
        "project": "ProcedureKit.xcodeproj",
        "target": "ProcedureKit",
        "destination": "generic/platform=iOS",
        "configuration": "Release"
      },
      {
        "action": "BuildXcodeProjectTarget",
        "project": "ProcedureKit.xcodeproj",
        "target": "ProcedureKit",
        "destination": "generic/platform=watchOS",
        "configuration": "Release"
      },
      {
        "action": "BuildXcodeProjectTarget",
        "project": "ProcedureKit.xcodeproj",
        "target": "ProcedureKit",
        "destination": "generic/platform=tvOS",
        "configuration": "Release"
      },
      {
        "action": "BuildXcodeProjectTarget",
        "project": "ProcedureKit.xcodeproj",
        "target": "ProcedureKitCloud",
        "destination": "platform=macOS",
        "configuration": "Release",
        "tags": "sourcekit"
      },
      {
        "action": "TestXcodeProjectTarget",
        "project": "ProcedureKit.xcodeproj",
        "target": "ProcedureKit",
        "destination": "platform=macOS"
      }
    ]
  },
  {
    "repository": "Git",
    "url": "https://github.com/mxcl/PromiseKit.git",
    "path": "PromiseKit",
    "branch": "master",
    "maintainer": "mxcl@me.com",
    "compatibility": [
      {
        "version": "4.0.3",
        "commit": "c538a244b110389483c71d5801f7944e042b5b7b"
      },
      {
        "version": "5.1",
        "commit": "8e5f5d0945afc0bb6ee16a9ac12470722590b563"
      }
    ],
    "platforms": [
      "Darwin",
      "Linux"
    ],
    "actions": [
      {
        "action": "BuildXcodeProjectTarget",
        "project": "PromiseKit.xcodeproj",
        "target": "PromiseKit",
        "destination": "generic/platform=macOS",
        "configuration": "Release",
        "tags": "sourcekit"
      },
      {
        "action": "BuildXcodeProjectTarget",
        "project": "PromiseKit.xcodeproj",
        "target": "PromiseKit",
        "destination": "generic/platform=iOS",
        "configuration": "Release"
      },
      {
        "action": "BuildXcodeProjectTarget",
        "project": "PromiseKit.xcodeproj",
        "target": "PromiseKit",
        "destination": "generic/platform=watchOS",
        "configuration": "Release"
      },
      {
        "action": "BuildXcodeProjectTarget",
        "project": "PromiseKit.xcodeproj",
        "target": "PromiseKit",
        "destination": "generic/platform=tvOS",
        "configuration": "Release"
      }
    ]
  },
  {
    "repository": "Git",
    "url": "https://github.com/mac-cain13/R.swift.git",
    "path": "R.swift",
    "branch": "master",
    "maintainer": "tom@lokhorst.eu",
    "compatibility": [
      {
        "version": "4.2",
        "commit": "f96758593573d3d1d9ae8084721033ab0bf392f6"
      },
      {
        "version": "5.0",
        "commit": "f96758593573d3d1d9ae8084721033ab0bf392f6"
      },
      {
        "version": "5.1",
        "commit": "5fd4a4e0dba3ed6e3fa303f01aa9e0256c50ac64"
      }
    ],
    "platforms": [
      "Darwin"
    ],
    "actions": [
      {
        "action": "BuildSwiftPackage",
        "configuration": "release",
        "tags": "sourcekit"
      },
      {
        "action": "TestSwiftPackage"
      }
    ]
  },
  {
    "repository": "Git",
    "url": "https://github.com/asynchrony/Re-Lax.git",
    "path": "Re-Lax",
    "branch": "master",
    "maintainer": "marksands07@gmail.com",
    "compatibility": [
      {
        "version": "4.0",
        "commit": "4502081d713257bb414d7dffa25f10ba59fa6770"
      },
      {
        "version": "5.1",
        "commit": "38739c2e30ae554ec78704576e4509190324794c"
      }
    ],
    "platforms": [
      "Darwin"
    ],
    "actions": [
      {
        "action": "BuildXcodeWorkspaceScheme",
        "workspace": "ReLax.xcworkspace",
        "scheme": "ReLax",
        "destination": "generic/platform=tvOS",
        "configuration": "Release",
        "tags": "sourcekit"
      }
    ]
  },
  {
    "repository": "Git",
    "url": "https://github.com/ReSwift/ReSwift.git",
    "path": "ReSwift",
    "branch": "master",
    "maintainer": "Benjamin.Encz@gmail.com",
    "compatibility": [
      {
        "version": "4.2",
        "commit": "beeb3c6368d573980a703ea37ab58e01f2a825c5"
      },
      {
        "version": "5.0",
        "commit": "beeb3c6368d573980a703ea37ab58e01f2a825c5"
      },
      {
        "version": "5.1",
        "commit": "b5b1fcc401053ef03a880722250514526d1a9ad6"
      }
    ],
    "platforms": [
      "Darwin"
    ],
    "actions": [
      {
        "action": "BuildXcodeProjectScheme",
        "project": "ReSwift.xcodeproj",
        "scheme": "ReSwift-iOS",
        "destination": "generic/platform=iOS",
        "configuration": "Release"
      },
      {
        "action": "BuildXcodeProjectScheme",
        "project": "ReSwift.xcodeproj",
        "scheme": "ReSwift-macOS",
        "destination": "generic/platform=macOS",
        "configuration": "Release",
        "tags": "sourcekit"
      },
      {
        "action": "BuildXcodeProjectScheme",
        "project": "ReSwift.xcodeproj",
        "scheme": "ReSwift-tvOS",
        "destination": "generic/platform=tvOS",
        "configuration": "Release"
      },
      {
        "action": "BuildXcodeProjectScheme",
        "project": "ReSwift.xcodeproj",
        "scheme": "ReSwift-watchOS",
        "destination": "generic/platform=watchOS",
        "configuration": "Release"
      }
    ]
  },
  {
    "repository": "Git",
    "url": "https://github.com/ReactiveCocoa/ReactiveCocoa.git",
    "path": "ReactiveCocoa",
    "branch": "master",
    "compatibility": [
      {
        "version": "4.0",
        "commit": "72dd2096c04e66bb10a5dd0c230c7a7ceef467e9"
      },
      {
        "version": "5.1",
        "commit": "78e2c70921dfe2f291d302cb61d00c9ff1c9bced"
      }
    ],
    "platforms": [
      "Darwin"
    ],
    "maintainer": "anders@andersha.com",
    "actions": [
      {
        "action": "BuildXcodeWorkspaceScheme",
        "workspace": "ReactiveCocoa.xcworkspace",
        "scheme": "ReactiveCocoa-macOS",
        "destination": "generic/platform=macOS",
        "configuration": "Release",
        "tags": "sourcekit"
      },
      {
        "action": "BuildXcodeWorkspaceScheme",
        "workspace": "ReactiveCocoa.xcworkspace",
        "scheme": "ReactiveCocoa-iOS",
        "destination": "generic/platform=iOS",
        "configuration": "Release"
      },
      {
        "action": "BuildXcodeWorkspaceScheme",
        "workspace": "ReactiveCocoa.xcworkspace",
        "scheme": "ReactiveCocoa-tvOS",
        "destination": "generic/platform=tvOS",
        "configuration": "Release"
      },
      {
        "action": "BuildXcodeWorkspaceScheme",
        "workspace": "ReactiveCocoa.xcworkspace",
        "scheme": "ReactiveCocoa-watchOS",
        "destination": "generic/platform=watchOS",
        "configuration": "Release"
      }
    ]
  },
  {
    "repository": "Git",
    "url": "https://github.com/ReactiveCocoa/ReactiveSwift.git",
    "path": "ReactiveSwift",
    "branch": "master",
    "compatibility": [
      {
        "version": "4.0",
        "commit": "46fb4d4a8285286e54929add1d12f384675895c6"
      },
      {
        "version": "5.1",
        "commit": "e60a8b14536399613ded1c8e651aa31e1867f2ea"
      }
    ],
    "platforms": [
      "Darwin",
      "Linux"
    ],
    "maintainer": "anders@andersha.com",
    "actions": [
      {
        "action": "BuildXcodeWorkspaceScheme",
        "workspace": "ReactiveSwift.xcworkspace",
        "scheme": "ReactiveSwift-macOS",
        "destination": "generic/platform=macOS",
        "configuration": "Release",
        "tags": "sourcekit"
      },
      {
        "action": "BuildXcodeWorkspaceScheme",
        "workspace": "ReactiveSwift.xcworkspace",
        "scheme": "ReactiveSwift-iOS",
        "destination": "generic/platform=iOS",
        "configuration": "Release"
      },
      {
        "action": "BuildXcodeWorkspaceScheme",
        "workspace": "ReactiveSwift.xcworkspace",
        "scheme": "ReactiveSwift-tvOS",
        "destination": "generic/platform=tvOS",
        "configuration": "Release"
      },
      {
        "action": "BuildXcodeWorkspaceScheme",
        "workspace": "ReactiveSwift.xcworkspace",
        "scheme": "ReactiveSwift-watchOS",
        "destination": "generic/platform=watchOS",
        "configuration": "Release"
      }
    ]
  },
  {
    "repository": "Git",
    "url": "https://github.com/antitypical/Result.git",
    "path": "Result",
    "branch": "master",
    "compatibility": [
      {
        "version": "4.2",
        "commit": "2fe5b325a8a54e77c545b2f511213420da133b8c"
      },
      {
        "version": "5.0",
        "commit": "2fe5b325a8a54e77c545b2f511213420da133b8c"
      },
      {
        "version": "5.1",
        "commit": "c30700bfcab7f555bf1d386fdd609407a94f369c"
      }
    ],
    "maintainer": "matt@diephouse.com",
    "platforms": [
      "Darwin",
      "Linux"
    ],
    "actions": [
      {
        "action": "BuildSwiftPackage",
        "configuration": "release",
        "tags": "sourcekit sourcekit-smoke"
      },
      {
        "action": "TestSwiftPackage"
      }
    ]
  },
  {
    "repository": "Git",
    "url": "https://github.com/RxSwiftCommunity/RxDataSources",
    "path": "RxDataSources",
    "branch": "master",
    "maintainer": "krunoslav.zaher@gmail.com",
    "compatibility": [
      {
        "version": "4.2",
        "commit": "5458733cb4d2a1ca6a457804921a5fac4b72fca2"
      },
      {
        "version": "5.0",
        "commit": "5458733cb4d2a1ca6a457804921a5fac4b72fca2"
      }
    ],
    "platforms": [
      "Darwin"
    ],
    "actions": [
      {
        "action": "BuildSwiftPackage",
        "configuration": "release"
      }
    ]
  },
  {
    "repository": "Git",
    "url": "https://github.com/ReactiveX/RxSwift.git",
    "path": "RxSwift",
    "branch": "master",
    "maintainer": "krunoslav.zaher@gmail.com",
    "compatibility": [
      {
        "version": "5.1",
        "commit": "70b8a33c5c3f4c3b15ebf10b638d2b15cfafb814"
      }
    ],
    "platforms": [
      "Darwin"
    ],
    "actions": [
      {
        "action": "BuildXcodeWorkspaceScheme",
        "workspace": "Rx.xcworkspace",
        "scheme": "RxSwift",
        "destination": "platform=macOS",
        "configuration": "Release",
        "tags": "sourcekit"
      },
      {
        "action": "BuildXcodeWorkspaceScheme",
        "workspace": "Rx.xcworkspace",
        "scheme": "RxSwift",
        "destination": "generic/platform=iOS",
        "configuration": "Release"
      },
      {
        "action": "BuildXcodeWorkspaceScheme",
        "workspace": "Rx.xcworkspace",
        "scheme": "RxSwift",
        "destination": "generic/platform=tvOS",
        "configuration": "Release"
      },
      {
        "action": "BuildXcodeWorkspaceScheme",
        "workspace": "Rx.xcworkspace",
        "scheme": "RxSwift",
        "destination": "generic/platform=watchOS",
        "configuration": "Release"
      },
      {
        "action": "BuildXcodeWorkspaceScheme",
        "workspace": "Rx.xcworkspace",
        "scheme": "RxCocoa",
        "destination": "platform=macOS",
        "configuration": "Release",
        "tags": "sourcekit",
        "xfail": {
          "compatibility": {
            "5.1": {
              "branch": {
                "master": "https://bugs.swift.org/browse/SR-11141"
              }
            }
          }
        }
      },
      {
        "action": "BuildXcodeWorkspaceScheme",
        "workspace": "Rx.xcworkspace",
        "scheme": "RxCocoa",
        "destination": "generic/platform=iOS",
        "configuration": "Release"
      },
      {
        "action": "BuildXcodeWorkspaceScheme",
        "workspace": "Rx.xcworkspace",
        "scheme": "RxCocoa",
        "destination": "generic/platform=tvOS",
        "configuration": "Release"
      },
      {
        "action": "BuildXcodeWorkspaceScheme",
        "workspace": "Rx.xcworkspace",
        "scheme": "RxCocoa",
        "destination": "generic/platform=watchOS",
        "configuration": "Release"
      },
      {
        "action": "BuildXcodeWorkspaceScheme",
        "workspace": "Rx.xcworkspace",
        "scheme": "RxBlocking",
        "destination": "platform=macOS",
        "configuration": "Release",
        "tags": "sourcekit"
      },
      {
        "action": "BuildXcodeWorkspaceScheme",
        "workspace": "Rx.xcworkspace",
        "scheme": "RxBlocking",
        "destination": "generic/platform=iOS",
        "configuration": "Release"
      },
      {
        "action": "BuildXcodeWorkspaceScheme",
        "workspace": "Rx.xcworkspace",
        "scheme": "RxBlocking",
        "destination": "generic/platform=tvOS",
        "configuration": "Release"
      },
      {
        "action": "BuildXcodeWorkspaceScheme",
        "workspace": "Rx.xcworkspace",
        "scheme": "RxBlocking",
        "destination": "generic/platform=watchOS",
        "configuration": "Release"
      },
      {
        "action": "BuildXcodeWorkspaceScheme",
        "workspace": "Rx.xcworkspace",
        "scheme": "RxTest",
        "destination": "platform=macOS",
        "configuration": "Release",
        "tags": "sourcekit"
      },
      {
        "action": "BuildXcodeWorkspaceScheme",
        "workspace": "Rx.xcworkspace",
        "scheme": "RxTest",
        "destination": "generic/platform=iOS",
        "configuration": "Release"
      },
      {
        "action": "BuildXcodeWorkspaceScheme",
        "workspace": "Rx.xcworkspace",
        "scheme": "RxTest",
        "destination": "generic/platform=tvOS",
        "configuration": "Release"
      }
    ]
  },
  {
    "repository": "Git",
    "url": "https://github.com/Bouke/SRP.git",
    "path": "SRP",
    "branch": "master",
    "maintainer": "bouke@haarsma.eu",
    "compatibility": [
      {
        "version": "4.0",
        "commit": "b166838d4cf9218933c03151d62e50772460f95e"
      },
      {
        "version": "5.1",
        "commit": "8d2561b17fbac2eecd024dc6906777341307951d"
      }
    ],
    "platforms": [
      "Darwin"
    ],
    "actions": [
      {
        "action": "BuildSwiftPackage",
        "configuration": "release",
        "tags": "sourcekit"
      },
      {
        "action": "TestSwiftPackage"
      }
    ]
  },
  {
    "repository": "Git",
    "url": "https://github.com/nodes-ios/Serpent.git",
    "path": "Serpent",
    "branch": "master",
    "maintainer": "ios@nodes.dk",
    "compatibility": [
      {
        "version": "4.2",
        "commit": "33ce18293ef42e5565ce285a15ee70ac9d5b121d"
      },
      {
        "version": "5.0",
        "commit": "33ce18293ef42e5565ce285a15ee70ac9d5b121d"
      },
      {
        "version": "5.1",
        "commit": "61d72cd2fbe8a0e9ab69878eb585a99eb15859cc"
      }
    ],
    "platforms": [
      "Darwin",
      "Linux"
    ],
    "actions": [
      {
        "action": "BuildSwiftPackage",
        "configuration": "release",
        "tags": "sourcekit",
        "xfail": {
          "compatibility": {
            "4.2": {
              "branch": {
                "master": "https://bugs.swift.org/browse/SR-8250",
                "swift-5.0-branch": "https://bugs.swift.org/browse/SR-8250",
                "swift-5.1-branch": "https://bugs.swift.org/browse/SR-8250"
              }
            },
            "5.0": {
              "branch": {
                "master": "https://bugs.swift.org/browse/SR-8250",
                "swift-5.0-branch": "https://bugs.swift.org/browse/SR-8250",
                "swift-5.1-branch": "https://bugs.swift.org/browse/SR-8250"
              }
            }
          }
        }
      }
    ]
  },
  {
    "repository": "Git",
    "url": "https://github.com/krzysztofzablocki/Sourcery.git",
    "path": "Sourcery",
    "branch": "master",
    "maintainer": "krzysztof.zablocki@pixle.pl",
    "compatibility": [
      {
        "version": "4.0",
        "commit": "6e29894121e66dcbab9d3e64367464e46c5546fd"
      },
      {
        "version": "5.1",
        "commit": "20bdf697c1b49c4f98d70199b880d79c1d2c9f91"
      }
    ],
    "platforms": [
      "Darwin"
    ],
    "actions": [
      {
        "action": "BuildSwiftPackage",
        "configuration": "release",
        "tags": "sourcekit",
        "xfail": {
          "compatibility": {
            "4.0": {
              "branch": {
                "master": "https://bugs.swift.org/browse/SR-8046",
                "swift-5.0-branch": "https://bugs.swift.org/browse/SR-8046",
                "swift-5.1-branch": "https://bugs.swift.org/browse/SR-8046",
                "swift-4.2-branch": "https://bugs.swift.org/browse/SR-8046"
              }
            }
          }
        }
      },
      {
        "action": "TestSwiftPackage"
      }
    ]
  },
  {
    "repository": "Git",
    "url": "https://github.com/daltoniam/Starscream",
    "path": "Starscream",
    "branch": "master",
    "maintainer": "daltoniam@gmail.com",
    "compatibility": [
      {
        "version": "4.0",
        "commit": "114e5df9b6251970a069e8f1c0cbb5802759f0a9"
      },
      {
        "version": "5.1",
        "commit": "a2ed45c0b2f996cb8c335c4f270ecc68c3bd4c0f"
      }
    ],
    "platforms": [
      "Darwin"
    ],
    "actions": [
      {
        "action": "BuildXcodeProjectScheme",
        "project": "examples/AutobahnTest/Autobahn.xcodeproj",
        "scheme": "Starscream",
        "destination": "generic/platform=iOS",
        "configuration": "Release"
      },
      {
        "action": "BuildXcodeProjectScheme",
        "project": "examples/SimpleTest/SimpleTest.xcodeproj",
        "scheme": "Starscream",
        "destination": "generic/platform=iOS",
        "configuration": "Release"
      },
      {
        "action": "BuildXcodeProjectScheme",
        "project": "Starscream.xcodeproj",
        "scheme": "Starscream",
        "destination": "generic/platform=iOS",
        "configuration": "Release",
        "tags": "sourcekit"
      }
    ]
  },
  {
    "repository": "Git",
    "url": "https://github.com/mattt/Surge",
    "path": "Surge",
    "branch": "master",
    "maintainer": "rfdickerson@gmail.com",
    "compatibility": [
      {
        "version": "4.2",
        "commit": "38a328eefe5ffef13d28dcb2804d2772aecf6107"
      },
      {
        "version": "5.0",
        "commit": "38a328eefe5ffef13d28dcb2804d2772aecf6107"
      },
      {
        "version": "5.1",
        "commit": "63da6b60f71c461a925450e8003bb419363d5b4d"
      }
    ],
    "platforms": [
      "Darwin"
    ],
    "actions": [
      {
        "action": "BuildXcodeProjectScheme",
        "project": "Surge.xcodeproj",
        "scheme": "Surge-iOS",
        "destination": "generic/platform=iOS",
        "configuration": "Release"
      },
      {
        "action": "BuildXcodeProjectScheme",
        "project": "Surge.xcodeproj",
        "scheme": "Surge-macOS",
        "destination": "generic/platform=macOS",
        "configuration": "Release",
        "tags": "sourcekit"
      },
      {
        "action": "BuildXcodeProjectScheme",
        "project": "Surge.xcodeproj",
        "scheme": "Surge-tvOS",
        "destination": "generic/platform=tvOS",
        "configuration": "Release"
      },
      {
        "action": "BuildXcodeProjectScheme",
        "project": "Surge.xcodeproj",
        "scheme": "Surge-watchOS",
        "destination": "generic/platform=watchOS",
        "configuration": "Release"
      }
    ]
  },
  {
    "repository": "Git",
    "url": "https://github.com/malcommac/SwiftDate",
    "path": "SwiftDate",
    "branch": "master",
    "maintainer": "me@danielemargutti.com",
    "compatibility": [
      {
        "version": "4.0",
        "commit": "744a8ce947f71e951e9f0f240b07d1a4f1f8b84e"
      },
      {
        "version": "5.0",
        "commit": "a462ce32f65881c68525e34d982d20d300cbf6d9"
      }
    ],
    "platforms": [
      "Darwin"
    ],
    "actions": [
      {
        "action": "BuildXcodeProjectScheme",
        "project": "SwiftDate.xcodeproj",
        "scheme": "SwiftDate-iOS",
        "destination": "generic/platform=iOS",
        "configuration": "Release"
      },
      {
        "action": "BuildXcodeProjectScheme",
        "project": "SwiftDate.xcodeproj",
        "scheme": "SwiftDate-macOS",
        "destination": "generic/platform=macOS",
        "configuration": "Release",
        "tags": "sourcekit"
      },
      {
        "action": "BuildXcodeProjectScheme",
        "project": "SwiftDate.xcodeproj",
        "scheme": "SwiftDate-tvOS",
        "destination": "generic/platform=tvOS",
        "configuration": "Release"
      },
      {
        "action": "BuildXcodeProjectScheme",
        "project": "SwiftDate.xcodeproj",
        "scheme": "SwiftDate-watchOS",
        "destination": "generic/platform=watchOS",
        "configuration": "Release"
      }
    ]
  },
  {
    "repository": "Git",
    "url": "https://github.com/davecom/SwiftGraph.git",
    "path": "SwiftGraph",
    "branch": "master",
    "maintainer": "david@oaksnow.com",
    "compatibility": [
      {
        "version": "4.0",
        "commit": "6c8c5d699db17f3726776656a09f058bb29d76ec"
      },
      {
        "version": "4.2",
        "commit": "f4948e01657156afbf0687cd4113990dd3c0971d"
      },
      {
        "version": "5.1",
        "commit": "872092a1285fc61f03bd886f01822145eb13fde4"
      }
    ],
    "platforms": [
      "Darwin",
      "Linux"
    ],
    "actions": [
      {
        "action": "BuildSwiftPackage",
        "configuration": "release",
        "tags": "sourcekit"
      }
    ]
  },
  {
    "repository": "Git",
    "url": "https://github.com/realm/SwiftLint.git",
    "path": "SwiftLint",
    "branch": "master",
    "compatibility": [
      {
        "version": "4.0",
        "commit": "60f98ec50d74c6e6aa7c527493d844960653f3a6"
      },
      {
        "version": "4.2",
        "commit": "60f98ec50d74c6e6aa7c527493d844960653f3a6"
      },
      {
        "version": "5.0",
        "commit": "60f98ec50d74c6e6aa7c527493d844960653f3a6"
      },
      {
        "version": "5.1",
        "commit": "ac8abbb3a72874eb1dedd6305ab9560e9d096eb4"
      }
    ],
    "maintainer": "jp@jpsim.com",
    "platforms": [
      "Darwin",
      "Linux"
    ],
    "actions": [
      {
        "action": "BuildSwiftPackage",
        "configuration": "release",
        "tags": "sourcekit"
      },
      {
        "action": "TestSwiftPackage"
      }
    ]
  },
  {
    "repository": "Git",
    "url": "https://github.com/SwifterSwift/SwifterSwift.git",
    "path": "SwifterSwift",
    "branch": "master",
    "maintainer": "omaralbeik@gmail.com",
    "compatibility": [
      {
        "version": "4.0",
        "commit": "d3c3fdba03cd876baf3c7f675f03ad7c3f32c811"
      },
      {
        "version": "5.1",
        "commit": "ccdc4e4d8c116de133c993370c81263b87c5a4d6"
      }
    ],
    "platforms": [
      "Darwin"
    ],
    "actions": [
      {
        "action": "BuildXcodeWorkspaceScheme",
        "workspace": "SwifterSwift.xcworkspace",
        "scheme": "SwifterSwift-iOS",
        "destination": "generic/platform=iOS",
        "configuration": "Release"
      },
      {
        "action": "BuildXcodeWorkspaceScheme",
        "workspace": "SwifterSwift.xcworkspace",
        "scheme": "SwifterSwift-macOS",
        "destination": "generic/platform=macOS",
        "configuration": "Release",
        "tags": "sourcekit"
      },
      {
        "action": "BuildXcodeWorkspaceScheme",
        "workspace": "SwifterSwift.xcworkspace",
        "scheme": "SwifterSwift-tvOS",
        "destination": "generic/platform=tvOS",
        "configuration": "Release"
      },
      {
        "action": "BuildXcodeWorkspaceScheme",
        "workspace": "SwifterSwift.xcworkspace",
        "scheme": "SwifterSwift-watchOS",
        "destination": "generic/platform=watchOS",
        "configuration": "Release"
      },
      {
        "action": "TestXcodeWorkspaceScheme",
        "workspace": "SwifterSwift.xcworkspace",
        "scheme": "SwifterSwift-iOSTests",
        "destination": "platform=iOS Simulator,name=iPhone 7,OS=10.2"
      },
      {
        "action": "TestXcodeWorkspaceScheme",
        "workspace": "SwifterSwift.xcworkspace",
        "scheme": "SwifterSwift-tvOSTests",
        "destination": "platform=tvOS Simulator,name=Apple TV 1080p"
      },
      {
        "action": "TestXcodeWorkspaceScheme",
        "workspace": "SwifterSwift.xcworkspace",
        "scheme": "SwifterSwift-macOSTests",
        "destination": "platform=macOS"
      }
    ]
  },
  {
    "repository": "Git",
    "url": "https://github.com/apple/swift-nio",
    "path": "swift-nio",
    "branch": "master",
    "maintainer": "johannesweiss@apple.com",
    "compatibility": [
      {
        "version": "4.2",
        "commit": "381fd99df2a2a95a13172b4b18880d4217274e23"
      },
      {
        "version": "5.0",
<<<<<<< HEAD
        "commit": "e56d1cc41c51badcadcdff825484bf61bc48f418"
      },
      {
        "version": "5.1",
        "commit": "5f8d3f0b404a12d459f294fdd5b3740e5b6aa8d4"
=======
        "commit": "da23f751eee0d8287cc62824f6e0bc1f3ba2c0b6"
>>>>>>> b3d40b2d
      }
    ],
    "platforms": [
      "Darwin",
      "Linux"
    ],
    "actions": [
      {
        "action": "BuildSwiftPackage",
        "configuration": "release",
        "tags": "sourcekit"
      },
      {
        "action": "TestSwiftPackage"
      }
    ]
  },
  {
    "repository": "Git",
    "url": "https://github.com/apple/swift-nio-http2",
    "path": "swift-nio-http2",
    "branch": "master",
    "maintainer": "johannesweiss@apple.com",
    "compatibility": [
      {
        "version": "5.0",
        "commit": "492a77b1867c2d31b08a3d7db63de59a8e2399ac"
      }
    ],
    "platforms": [
      "Darwin",
      "Linux"
    ],
    "actions": [
      {
        "action": "BuildSwiftPackage",
        "configuration": "release",
        "tags": "sourcekit"
      },
      {
        "action": "TestSwiftPackage"
      }
    ]
  },
  {
    "repository": "Git",
    "url": "https://github.com/apple/swift-nio-extras",
    "path": "swift-nio-extras",
    "branch": "master",
    "maintainer": "johannesweiss@apple.com",
    "compatibility": [
      {
        "version": "4.2",
        "commit": "0dbd54199d06c80a35b441c39ac2ef1b78778740"
      },
      {
        "version": "5.0",
        "commit": "66f9a509ed3cc56b6eb367515e421beca4a0af53"
      }
    ],
    "platforms": [
      "Darwin",
      "Linux"
    ],
    "actions": [
      {
        "action": "BuildSwiftPackage",
        "configuration": "release",
        "tags": "sourcekit"
      },
      {
        "action": "TestSwiftPackage"
      }
    ]
  },
  {
    "repository": "Git",
    "url": "https://github.com/SwiftyJSON/SwiftyJSON.git",
    "path": "SwiftyJSON",
    "branch": "master",
    "maintainer": "wongzigii@gmail.com",
    "compatibility": [
      {
        "version": "4.2",
        "commit": "b93c5d2bd883959262b4c7aabe333667dadb1ab0"
      },
      {
        "version": "5.0",
        "commit": "b93c5d2bd883959262b4c7aabe333667dadb1ab0"
      },
      {
        "version": "5.1",
        "commit": "bad5f2f94a71216a32c030a3586bdcfc1f7e660b"
      }
    ],
    "platforms": [
      "Darwin"
    ],
    "actions": [
      {
        "action": "BuildXcodeWorkspaceScheme",
        "workspace": "SwiftyJSON.xcworkspace",
        "scheme": "SwiftyJSON macOS",
        "destination": "platform=macOS",
        "configuration": "Release"
      },
      {
        "action": "BuildXcodeWorkspaceScheme",
        "workspace": "SwiftyJSON.xcworkspace",
        "scheme": "SwiftyJSON iOS",
        "destination": "generic/platform=iOS",
        "configuration": "Release"
      },
      {
        "action": "BuildXcodeWorkspaceScheme",
        "workspace": "SwiftyJSON.xcworkspace",
        "scheme": "SwiftyJSON tvOS",
        "destination": "generic/platform=tvOS",
        "configuration": "Release"
      },
      {
        "action": "BuildXcodeWorkspaceScheme",
        "workspace": "SwiftyJSON.xcworkspace",
        "scheme": "SwiftyJSON watchOS",
        "destination": "generic/platform=watchOS",
        "configuration": "Release"
      },
      {
        "action": "TestXcodeWorkspaceScheme",
        "workspace": "SwiftyJSON.xcworkspace",
        "scheme": "SwiftyJSON OSX",
        "destination": "platform=macOS"
      },
      {
        "action": "TestXcodeWorkspaceScheme",
        "workspace": "SwiftyJSON.xcworkspace",
        "scheme": "SwiftyJSON iOS",
        "destination": "platform=iOS Simulator,name=iPhone 7"
      },
      {
        "action": "TestXcodeWorkspaceScheme",
        "workspace": "SwiftyJSON.xcworkspace",
        "scheme": "SwiftyJSON tvOS",
        "destination": "platform=tvOS Simulator,name=Apple TV 1080p"
      }
    ]
  },
  {
    "repository": "Git",
    "url": "https://github.com/bizz84/SwiftyStoreKit",
    "path": "SwiftyStoreKit",
    "branch": "master",
    "maintainer": "bizz84@gmail.com",
    "compatibility": [
      {
        "version": "4.0",
        "commit": "eaa51b729fba905131c0eb534293895846272a63"
      },
      {
        "version": "5.1",
        "commit": "cf0d743f5569233b64112404186655e0a43d7dd6"
      }
    ],
    "platforms": [
      "Darwin"
    ],
    "actions": [
      {
        "action": "BuildXcodeProjectTarget",
        "project": "SwiftyStoreKit.xcodeproj",
        "target": "SwiftyStoreKit_iOS",
        "destination": "generic/platform=iOS",
        "configuration": "Release"
      },
      {
        "action": "BuildXcodeProjectTarget",
        "project": "SwiftyStoreKit.xcodeproj",
        "target": "SwiftyStoreKit_macOS",
        "destination": "generic/platform=macOS",
        "configuration": "Release",
        "tags": "sourcekit"
      },
      {
        "action": "BuildXcodeProjectTarget",
        "project": "SwiftyStoreKit.xcodeproj",
        "target": "SwiftyStoreKit_tvOS",
        "destination": "generic/platform=tvOS",
        "configuration": "Release"
      }
    ]
  },
  {
    "repository": "Git",
    "url": "https://github.com/pointfreeco/swift-tagged.git",
    "path": "Tagged",
    "branch": "master",
    "maintainer": "support@pointfree.co",
    "compatibility": [
      {
        "version": "5.1",
        "commit": "926e8e0c3d893481b94b418118898a8b9e530353"
      }
    ],
    "platforms": [
      "Darwin",
      "Linux"
    ],
    "actions": [
      {
        "action": "BuildXcodeWorkspaceScheme",
        "workspace": "Tagged.xcworkspace",
        "scheme": "Tagged_macOS",
        "destination": "generic/platform=macOS",
        "configuration": "Release"
      },
      {
        "action": "BuildXcodeWorkspaceScheme",
        "workspace": "Tagged.xcworkspace",
        "scheme": "Tagged_iOS",
        "destination": "generic/platform=iOS",
        "configuration": "Release"
      },
      {
        "action": "BuildXcodeWorkspaceScheme",
        "workspace": "Tagged.xcworkspace",
        "scheme": "Tagged_tvOS",
        "destination": "generic/platform=tvOS",
        "configuration": "Release"
      },
      {
        "action": "BuildXcodeWorkspaceScheme",
        "workspace": "Tagged.xcworkspace",
        "scheme": "Tagged_watchOS",
        "destination": "generic/platform=watchOS",
        "configuration": "Release"
      },
      {
        "action": "BuildSwiftPackage",
        "configuration": "release"
      },
      {
        "action": "TestSwiftPackage"
      }
    ]
  },
  {
    "repository": "Git",
    "url": "https://github.com/devxoul/Then.git",
    "path": "Then",
    "branch": "master",
    "maintainer": "devxoul@gmail.com",
    "compatibility": [
      {
        "version": "4.2",
        "commit": "3edb1c0f557506d845362fda6d8564718435bfb1"
      },
      {
        "version": "5.0",
        "commit": "3edb1c0f557506d845362fda6d8564718435bfb1"
      },
      {
        "version": "5.1",
        "commit": "96cbf16a252a504c6a1837ed37a42425fbc6555e"
      }
    ],
    "platforms": [
      "Darwin"
    ],
    "actions": [
      {
        "action": "BuildSwiftPackage",
        "configuration": "release",
        "tags": "sourcekit"
      },
      {
        "action": "TestSwiftPackage"
      }
    ]
  },
  {
    "repository": "Git",
    "url": "https://github.com/urbn/URBNJSONDecodableSPM",
    "path": "URBNJSONDecodableSPM",
    "branch": "master",
    "maintainer": "lsykes@urbn.com",
    "compatibility": [
      {
        "version": "3.1",
        "commit": "6dc998583b170395e8ba03cacabe1ea44256b1bd"
      }
    ],
    "platforms": [
      "Darwin"
    ],
    "actions": [
      {
        "action": "BuildSwiftPackage",
        "configuration": "release",
        "tags": "sourcekit",
        "xfail": {
          "compatibility": {
            "3.1": {
              "branch": {
                "master": "https://bugs.swift.org/browse/SR-8250",
                "swift-5.0-branch": "https://bugs.swift.org/browse/SR-8250",
                "swift-5.1-branch": "https://bugs.swift.org/browse/SR-8250"
              }
            }
          }
        }
      }
    ]
  },
  {
    "repository": "Git",
    "url": "https://github.com/intelygenz/Kommander-iOS.git",
    "path": "kommander",
    "branch": "master",
    "maintainer": "alejandro.ruperez@intelygenz.com",
    "compatibility": [
      {
        "version": "4.2",
        "commit": "03555e5e2a517f977ba8736172115f0db2c645a8"
      },
      {
        "version": "5.0",
        "commit": "03555e5e2a517f977ba8736172115f0db2c645a8"
      },
      {
        "version": "5.1",
        "commit": "03555e5e2a517f977ba8736172115f0db2c645a8"
      }
    ],
    "platforms": [
      "Darwin"
    ],
    "actions": [
      {
        "action": "BuildXcodeWorkspaceScheme",
        "workspace": "Kommander.xcworkspace",
        "scheme": "Kommander",
        "destination": "generic/platform=iOS",
        "configuration": "Release"
      },
      {
        "action": "BuildXcodeWorkspaceScheme",
        "workspace": "Kommander.xcworkspace",
        "scheme": "Kommander macOS",
        "destination": "generic/platform=macOS",
        "configuration": "Release",
        "tags": "sourcekit"
      },
      {
        "action": "BuildXcodeWorkspaceScheme",
        "workspace": "Kommander.xcworkspace",
        "scheme": "Kommander tvOS",
        "destination": "generic/platform=tvOS",
        "configuration": "Release"
      },
      {
        "action": "BuildXcodeWorkspaceScheme",
        "workspace": "Kommander.xcworkspace",
        "scheme": "Kommander watchOS",
        "destination": "generic/platform=watchOS",
        "configuration": "Release"
      }
    ]
  },
  {
    "repository": "Git",
    "url": "https://github.com/alexruperez/LaunchScreenSnapshot.git",
    "path": "launchscreensnapshot",
    "branch": "master",
    "maintainer": "contact@alexruperez.com",
    "compatibility": [
      {
        "version": "4.0",
        "commit": "f168b4fd2757cbda7092c3db8685dc2854b80003"
      },
      {
        "version": "5.1",
        "commit": "a4dcad1fd70e8ac41621e80dd606cbe74dd0c410"
      }
    ],
    "platforms": [
      "Darwin"
    ],
    "actions": [
      {
        "action": "BuildXcodeWorkspaceScheme",
        "workspace": "LaunchScreenSnapshot.xcworkspace",
        "scheme": "LaunchScreenSnapshot",
        "destination": "generic/platform=iOS",
        "configuration": "Release",
        "tags": "sourcekit"
      }
    ]
  },
  {
    "repository": "Git",
    "url": "https://github.com/lyft/mapper.git",
    "path": "mapper",
    "branch": "master",
    "maintainer": "k@keith.so",
    "compatibility": [
      {
        "version": "4.0",
        "commit": "d501cb83be55d67779dd2dc3e2dea53fdf78c39d"
      },
      {
        "version": "4.2",
        "commit": "d501cb83be55d67779dd2dc3e2dea53fdf78c39d"
      },
      {
        "version": "5.0",
        "commit": "d501cb83be55d67779dd2dc3e2dea53fdf78c39d"
      },
      {
        "version": "5.1",
        "commit": "877dc54e709058ba1698da1417dd1b92fcb4085d"
      }
    ],
    "platforms": [
      "Darwin"
    ],
    "actions": [
      {
        "action": "BuildXcodeProjectTarget",
        "project": "Mapper.xcodeproj",
        "target": "Mapper",
        "destination": "generic/platform=iOS",
        "configuration": "Release"
      },
      {
        "action": "BuildXcodeProjectTarget",
        "project": "Mapper.xcodeproj",
        "target": "Mapper",
        "destination": "generic/platform=macOS",
        "configuration": "Release",
        "tags": "sourcekit"
      },
      {
        "action": "BuildXcodeProjectTarget",
        "project": "Mapper.xcodeproj",
        "target": "Mapper",
        "destination": "generic/platform=tvOS",
        "configuration": "Release"
      },
      {
        "action": "BuildXcodeProjectTarget",
        "project": "Mapper.xcodeproj",
        "target": "Mapper",
        "destination": "generic/platform=watchOS",
        "configuration": "Release"
      },
      {
        "action": "BuildSwiftPackage",
        "configuration": "release"
      },
      {
        "action": "TestSwiftPackage"
      }
    ]
  },
  {
    "repository": "Git",
    "url": "https://github.com/bustoutsolutions/siesta.git",
    "path": "siesta",
    "branch": "master",
    "compatibility": [
      {
        "version": "4.0",
        "commit": "926127231446fc5c1c8c3236033914a4006ab9a2"
      },
      {
        "version": "5.1",
        "commit": "3847e03570cafb0e40fe0fad6d89d04fb98cfabe"
      }
    ],
    "maintainer": "cantrell@pobox.com",
    "platforms": [
      "Darwin"
    ],
    "actions": [
      {
        "action": "BuildXcodeProjectTarget",
        "project": "Siesta.xcodeproj",
        "target": "Siesta iOS",
        "destination": "generic/platform=iOS",
        "configuration": "Release"
      },
      {
        "action": "BuildXcodeProjectTarget",
        "project": "Siesta.xcodeproj",
        "target": "Siesta macOS",
        "destination": "generic/platform=macOS",
        "configuration": "Release",
        "tags": "sourcekit"
      },
      {
        "action": "BuildXcodeProjectTarget",
        "project": "Siesta.xcodeproj",
        "target": "SiestaUI iOS",
        "destination": "generic/platform=iOS",
        "configuration": "Release"
      },
      {
        "action": "BuildXcodeProjectTarget",
        "project": "Siesta.xcodeproj",
        "target": "SiestaUI macOS",
        "destination": "generic/platform=macOS",
        "configuration": "Release",
        "tags": "sourcekit"
      }
    ]
  },
  {
    "repository": "Git",
    "url": "https://github.com/vapor/console.git",
    "path": "vapor_console",
    "branch": "master",
    "maintainer": "tanner@vapor.codes",
    "compatibility": [
      {
        "version": "4.2",
        "commit": "5b9796d39f201b3dd06800437abd9d774a455e57"
      },
      {
        "version": "5.0",
        "commit": "5b9796d39f201b3dd06800437abd9d774a455e57"
      },
      {
        "version": "5.1",
        "commit": "fcd8c1a073536fb074dba12c988c1307ee951c96"
      }
    ],
    "platforms": [
      "Darwin",
      "Linux"
    ],
    "actions": [
      {
        "action": "BuildSwiftPackage",
        "configuration": "release",
        "tags": "sourcekit"
      }
    ]
  },
  {
    "repository": "Git",
    "url": "https://github.com/vapor/core.git",
    "path": "vapor_core",
    "branch": "master",
    "maintainer": "tanner@vapor.codes",
    "compatibility": [
      {
        "version": "4.2",
        "commit": "08a5764af95ccf0a08d0a510358c18628736070d"
      },
      {
        "version": "5.0",
        "commit": "08a5764af95ccf0a08d0a510358c18628736070d"
      },
      {
        "version": "5.1",
        "commit": "c64f63cb21631010952f7abfef719d376ab6a441"
      }
    ],
    "platforms": [
      "Darwin",
      "Linux"
    ],
    "actions": [
      {
        "action": "BuildSwiftPackage",
        "configuration": "release",
        "tags": "sourcekit"
      }
    ]
  },
  {
    "repository": "Git",
    "url": "https://github.com/vapor/database-kit.git",
    "path": "vapor_database-kit",
    "branch": "master",
    "maintainer": "tanner@vapor.codes",
    "compatibility": [
      {
        "version": "4.2",
        "commit": "3a17dbbe9be5f8c37703e4b7982c1332ad6b00c4"
      },
      {
        "version": "5.0",
        "commit": "3a17dbbe9be5f8c37703e4b7982c1332ad6b00c4"
      }
    ],
    "platforms": [
      "Darwin",
      "Linux"
    ],
    "actions": [
      {
        "action": "BuildSwiftPackage",
        "configuration": "release",
        "tags": "sourcekit"
      }
    ]
  },
  {
    "repository": "Git",
    "url": "https://github.com/vapor/multipart.git",
    "path": "vapor_multipart",
    "branch": "master",
    "maintainer": "tanner@vapor.codes",
    "compatibility": [
      {
        "version": "4.2",
        "commit": "e57007c23a52b68e44ebdfc70cbe882a7c4f1ec3"
      },
      {
        "version": "5.0",
        "commit": "e57007c23a52b68e44ebdfc70cbe882a7c4f1ec3"
      },
      {
        "version": "5.1",
        "commit": "f919a01c4d10a281d6236a21b0b1d1759a72b8eb"
      }
    ],
    "platforms": [
      "Darwin",
      "Linux"
    ],
    "actions": [
      {
        "action": "BuildSwiftPackage",
        "configuration": "release",
        "tags": "sourcekit"
      }
    ]
  },
  {
    "repository": "Git",
    "url": "https://github.com/vapor/routing.git",
    "path": "vapor_routing",
    "branch": "master",
    "maintainer": "tanner@vapor.codes",
    "compatibility": [
      {
        "version": "4.2",
        "commit": "3219e328491b0853b8554c5a694add344d2c6cfb"
      },
      {
        "version": "5.0",
        "commit": "3219e328491b0853b8554c5a694add344d2c6cfb"
      },
      {
        "version": "5.1",
        "commit": "e6d9d65c5f9aa3b980ff722096573e52cb1f274a"
      }
    ],
    "platforms": [
      "Darwin",
      "Linux"
    ],
    "actions": [
      {
        "action": "BuildSwiftPackage",
        "configuration": "release",
        "tags": "sourcekit"
      }
    ]
  },
  {
    "repository": "Git",
    "url": "https://github.com/vapor/service.git",
    "path": "vapor_service",
    "branch": "master",
    "maintainer": "tanner@vapor.codes",
    "compatibility": [
      {
        "version": "4.2",
        "commit": "281a70b69783891900be31a9e70051b6fe19e146"
      },
      {
        "version": "5.0",
        "commit": "281a70b69783891900be31a9e70051b6fe19e146"
      },
      {
        "version": "5.1",
        "commit": "8698263f1b1585ea9531ddfebb2b7a8a3e73d542"
      }
    ],
    "platforms": [
      "Darwin",
      "Linux"
    ],
    "actions": [
      {
        "action": "BuildSwiftPackage",
        "configuration": "release",
        "tags": "sourcekit"
      }
    ]
  },
  {
    "repository": "Git",
    "url": "https://github.com/vapor/template-kit.git",
    "path": "vapor_template-kit",
    "branch": "master",
    "maintainer": "tanner@vapor.codes",
    "compatibility": [
      {
        "version": "4.2",
        "commit": "db35b1c35aabd0f5db3abca0cfda7becfe9c43e2"
      },
      {
        "version": "5.0",
        "commit": "db35b1c35aabd0f5db3abca0cfda7becfe9c43e2"
      },
      {
        "version": "5.1",
        "commit": "51405c83e95e8adb09565278a5e9b959c605e56c"
      }
    ],
    "platforms": [
      "Darwin",
      "Linux"
    ],
    "actions": [
      {
        "action": "BuildSwiftPackage",
        "configuration": "release",
        "tags": "sourcekit"
      }
    ]
  },
  {
    "repository": "Git",
    "url": "https://github.com/vapor/url-encoded-form.git",
    "path": "vapor_url-encoded-form",
    "branch": "master",
    "maintainer": "tanner@vapor.codes",
    "compatibility": [
      {
        "version": "4.2",
        "commit": "cbfe7ef6301557d3f2d0807a98165232ae06e1c6"
      },
      {
        "version": "5.0",
        "commit": "cbfe7ef6301557d3f2d0807a98165232ae06e1c6"
      },
      {
        "version": "5.1",
        "commit": "82d8d63bdb76b6dd8febe916c639ab8608dbbaed"
      }
    ],
    "platforms": [
      "Darwin",
      "Linux"
    ],
    "actions": [
      {
        "action": "BuildSwiftPackage",
        "configuration": "release",
        "tags": "sourcekit"
      }
    ]
  },
  {
    "repository": "Git",
    "url": "https://github.com/vapor/validation.git",
    "path": "vapor_validation",
    "branch": "master",
    "maintainer": "tanner@vapor.codes",
    "compatibility": [
      {
        "version": "4.2",
        "commit": "156f8adeac3440e868da3757777884efbc6ec0cc"
      },
      {
        "version": "5.0",
        "commit": "156f8adeac3440e868da3757777884efbc6ec0cc"
      },
      {
        "version": "5.1",
        "commit": "4de213cf319b694e4ce19e5339592601d4dd3ff6"
      }
    ],
    "platforms": [
      "Darwin",
      "Linux"
    ],
    "actions": [
      {
        "action": "BuildSwiftPackage",
        "configuration": "release",
        "tags": "sourcekit"
      }
    ]
  }
]<|MERGE_RESOLUTION|>--- conflicted
+++ resolved
@@ -2746,15 +2746,11 @@
       },
       {
         "version": "5.0",
-<<<<<<< HEAD
-        "commit": "e56d1cc41c51badcadcdff825484bf61bc48f418"
+        "commit": "da23f751eee0d8287cc62824f6e0bc1f3ba2c0b6"
       },
       {
         "version": "5.1",
         "commit": "5f8d3f0b404a12d459f294fdd5b3740e5b6aa8d4"
-=======
-        "commit": "da23f751eee0d8287cc62824f6e0bc1f3ba2c0b6"
->>>>>>> b3d40b2d
       }
     ],
     "platforms": [
