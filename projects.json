[
  {
    "repository": "Git",
    "url": "https://github.com/Dimillian/ACHNBrowserUI.git",
    "path": "ACHNBrowserUI",
    "branch": "master",
    "maintainer": "ricouard77@gmail.com",
    "compatibility": [
      {
        "version": "5.1",
        "commit": "5b393fb6af26f86d8f77cbc2272115d605b1e793"
      }
    ],
    "platforms": [
      "Darwin"
    ],
    "actions": [
      {
        "action": "BuildXcodeProjectTarget",
        "project": "ACHNBrowserUI/ACHNBrowserUI.xcodeproj",
        "target": "ACHNBrowserUI",
        "destination": "generic/platform=iOS",
        "configuration": "Release",
        "tags": "sourcekit sourcekit-smoke"
      }
    ]
  },
  {
    "repository": "Git",
    "url": "https://github.com/andreamazz/AMScrollingNavbar.git",
    "path": "AMScrollingNavbar",
    "branch": "master",
    "maintainer": "andrea@fancypixel.it",
    "compatibility": [
      {
        "version": "4.0",
        "commit": "de70ea613ca1648e98650fdade4f003f4223b510"
      },
      {
        "version": "4.2",
        "commit": "8bfcc8b881634c97d0b46705f0ba43f692ad8644"
      },
      {
        "version": "5.0",
        "commit": "8bfcc8b881634c97d0b46705f0ba43f692ad8644"
      },
      {
        "version": "5.1",
        "commit": "b0c94f2ceb8d452b2a9d0c6d4c1bc510ee0f5945"
      }
    ],
    "platforms": [
      "Darwin"
    ],
    "actions": [
      {
        "action": "BuildXcodeProjectTarget",
        "project": "AMScrollingNavbar.xcodeproj",
        "target": "AMScrollingNavbar",
        "destination": "generic/platform=iOS",
        "configuration": "Release",
        "tags": "sourcekit-disabled"
      }
    ]
  },
  {
    "repository": "Git",
    "url": "https://github.com/Alamofire/Alamofire.git",
    "path": "Alamofire",
    "branch": "master",
    "maintainer": "cnoon@alamofire.org",
    "compatibility": [
      {
        "version": "4.0",
        "commit": "a5cd9e233f24df3583f4b02f7e4722c076ab9032"
      },
      {
        "version": "5.1",
        "commit": "576437d07f1c7f6db5a848fb3ee6bacc6bcdba24"
      }
    ],
    "platforms": [
      "Darwin"
    ],
    "actions": [
      {
        "action": "BuildXcodeWorkspaceScheme",
        "workspace": "Alamofire.xcworkspace",
        "scheme": "Alamofire iOS",
        "destination": "generic/platform=iOS",
        "configuration": "Release"
      },
      {
        "action": "BuildXcodeWorkspaceScheme",
        "workspace": "Alamofire.xcworkspace",
        "scheme": "Alamofire macOS",
        "destination": "generic/platform=macOS",
        "configuration": "Release",
        "tags": "sourcekit-disabled"
      },
      {
        "action": "BuildXcodeWorkspaceScheme",
        "workspace": "Alamofire.xcworkspace",
        "scheme": "Alamofire tvOS",
        "destination": "generic/platform=tvOS",
        "configuration": "Release"
      },
      {
        "action": "BuildXcodeWorkspaceScheme",
        "workspace": "Alamofire.xcworkspace",
        "scheme": "Alamofire watchOS",
        "destination": "generic/platform=watchOS",
        "configuration": "Release"
      },
      {
        "action": "BuildXcodeWorkspaceScheme",
        "workspace": "Alamofire.xcworkspace",
        "scheme": "iOS Example",
        "destination": "generic/platform=iOS",
        "configuration": "Release"
      }
    ]
  },
  {
    "repository": "Git",
    "url": "https://github.com/AsyncNinja/AsyncNinja.git",
    "path": "AsyncNinja",
    "branch": "master",
    "compatibility": [
      {
        "version": "4.0",
        "commit": "efc83bd21d8c25ba3896debab5f66408f683a1e7"
      },
      {
        "version": "5.1",
        "commit": "7bd7ea89a2d52c2bfcce5aab3a27d92e825570c6"
      }
    ],
    "maintainer": "antonvmironov@gmail.com",
    "platforms": [
      "Darwin",
      "Linux"
    ],
    "actions": [
      {
        "action": "BuildXcodeProjectScheme",
        "project": "AsyncNinja.xcodeproj",
        "scheme": "AsyncNinja",
        "destination": "generic/platform=macOS",
        "configuration": "Release",
        "tags": "sourcekit-disabled"
      },
      {
        "action": "TestXcodeProjectScheme",
        "project": "AsyncNinja.xcodeproj",
        "scheme": "AsyncNinja",
        "destination": "platform=macOS"
      },
      {
        "action": "BuildXcodeProjectScheme",
        "project": "AsyncNinja.xcodeproj",
        "scheme": "AsyncNinja",
        "destination": "generic/platform=iOS",
        "configuration": "Release"
      },
      {
        "action": "TestXcodeProjectScheme",
        "project": "AsyncNinja.xcodeproj",
        "scheme": "AsyncNinja",
        "destination": "platform=iOS Simulator,name=iPhone 5"
      },
      {
        "action": "TestXcodeProjectScheme",
        "project": "AsyncNinja.xcodeproj",
        "scheme": "AsyncNinja",
        "destination": "platform=iOS Simulator,name=iPhone 7"
      },
      {
        "action": "BuildXcodeProjectScheme",
        "project": "AsyncNinja.xcodeproj",
        "scheme": "AsyncNinja",
        "destination": "generic/platform=tvOS",
        "configuration": "Release"
      },
      {
        "action": "TestXcodeProjectScheme",
        "project": "AsyncNinja.xcodeproj",
        "scheme": "AsyncNinja",
        "destination": "platform=tvOS Simulator,name=Apple TV 1080p"
      },
      {
        "action": "BuildXcodeProjectScheme",
        "project": "AsyncNinja.xcodeproj",
        "scheme": "AsyncNinja",
        "destination": "generic/platform=watchOS",
        "configuration": "Release"
      },
      {
        "action": "BuildSwiftPackage",
        "configuration": "release",
        "tags": "swiftpm"
      },
      {
        "action": "TestSwiftPackage"
      }
    ]
  },
  {
    "repository": "Git",
    "url": "https://github.com/igor-makarov/BeaconKit.git",
    "path": "BeaconKit",
    "branch": "master",
    "maintainer": "igormaka@gmail.com",
    "compatibility": [
      {
        "version": "4.0",
        "commit": "6e6b0f86670d357d71db0a60fe3b1bb7d24dac33"
      },
      {
        "version": "5.1",
        "commit": "c40f343a11e6ced4a44f8689bffa3ab4338c38d1"
      }
    ],
    "platforms": [
      "Darwin"
    ],
    "actions": [
      {
        "action": "BuildSwiftPackage",
        "configuration": "debug",
        "tags": "sourcekit-disabled swiftpm"
      },
      {
        "action": "TestSwiftPackage",
        "configuration": "debug"
      }
    ]
  },
  {
    "repository": "Git",
    "url": "https://github.com/IBM-Swift/BlueSocket",
    "path": "BlueSocket",
    "branch": "master",
    "maintainer": "babt@us.ibm.com",
    "compatibility": [
      {
        "version": "4.2",
        "commit": "fb4e74cd8eb3ce4a2b860fbf727b2dada796d77d"
      },
      {
        "version": "5.0",
        "commit": "fb4e74cd8eb3ce4a2b860fbf727b2dada796d77d"
      },
      {
        "version": "5.1",
        "commit": "b5d28334b0360a137daeabc01eea2a74e9735b1a"
      }
    ],
    "platforms": [
      "Darwin"
    ],
    "actions": [
      {
        "action": "BuildXcodeWorkspaceScheme",
        "workspace": "BlueSocket.xcworkspace",
        "scheme": "Socket",
        "destination": "generic/platform=macOS",
        "configuration": "Release",
        "tags": "sourcekit-disabled"
      },
      {
        "action": "BuildXcodeWorkspaceScheme",
        "workspace": "BlueSocket.xcworkspace",
        "scheme": "Socket-iOS",
        "destination": "generic/platform=iOS",
        "configuration": "Release"
      }
    ]
  },
  {
    "repository": "Git",
    "url": "https://github.com/bow-swift/bow",
    "path": "Bow",
    "branch": "master",
    "maintainer": "tomas.ruiz@47deg.com",
    "compatibility": [
      {
        "version": "5.0",
        "commit": "41e0d583c2d165371fa5dd8be11e2eb3b474056b"
      }
    ],
    "platforms": [
      "Darwin"
    ],
    "actions": [
      {
        "action": "BuildXcodeProjectScheme",
        "project": "Bow.xcodeproj",
        "scheme": "Bow",
        "destination": "generic/platform=iOS",
        "configuration": "Release"
      },
      {
        "action": "TestXcodeProjectScheme",
        "workspace": "Bow.xcodeproj",
        "scheme": "Bow",
        "destination": "platform=iOS Simulator,name=iPhone XR"
      }
    ]
  },
  {
    "repository": "Git",
    "url": "https://github.com/carekit-apple/CareKit.git",
    "path": "CareKit",
    "branch": "master",
    "maintainer": "erik_h@apple.com",
    "compatibility": [
      {
        "version": "5.1",
        "commit": "f5cbdc9ef0139b53b18ca0921133486ac242e22e"
      }
    ],
    "platforms": [
      "Darwin"
    ],
    "actions": [
      {
        "action": "BuildXcodeWorkspaceScheme",
        "workspace": "CKWorkspace.xcworkspace",
        "scheme": "CareKit",
        "destination": "generic/platform=iOS",
        "configuration": "Release"
      },
      {
        "action": "TestXcodeWorkspaceScheme",
        "workspace": "CKWorkspace.xcworkspace",
        "scheme": "CareKit",
        "destination": "platform=iOS Simulator,name=iPhone 11 Pro Max"
      }
    ]
  },
  {
    "repository": "Git",
    "url": "https://github.com/badoo/Chatto.git",
    "path": "Chatto",
    "branch": "master",
    "maintainer": "a.p.schukin@gmail.com",
    "compatibility": [
      {
        "version": "4.0.3",
        "commit": "3e4b1a7167b066b1472fe217778461f9d7bd46fd"
      }
    ],
    "platforms": [
      "Darwin"
    ],
    "actions": [
      {
        "action": "BuildXcodeWorkspaceScheme",
        "workspace": "Chatto.xcworkspace",
        "scheme": "Chatto",
        "destination": "generic/platform=iOS",
        "configuration": "Release"
      },
      {
        "action": "TestXcodeWorkspaceScheme",
        "workspace": "Chatto.xcworkspace",
        "scheme": "Chatto",
        "destination": "platform=iOS Simulator,name=iPhone 7"
      },
      {
        "action": "BuildXcodeWorkspaceScheme",
        "workspace": "Chatto.xcworkspace",
        "scheme": "ChattoAdditions",
        "destination": "generic/platform=iOS",
        "configuration": "Release",
        "tags": "sourcekit-disabled"
      },
      {
        "action": "TestXcodeWorkspaceScheme",
        "workspace": "Chatto.xcworkspace",
        "scheme": "ChattoAdditions",
        "destination": "platform=iOS Simulator,name=iPhone 7"
      },
      {
        "action": "BuildXcodeWorkspaceScheme",
        "workspace": "ChattoApp/ChattoApp.xcworkspace",
        "scheme": "ChattoApp",
        "destination": "generic/platform=iOS",
        "configuration": "Release"
      },
      {
        "action": "TestXcodeWorkspaceScheme",
        "workspace": "ChattoApp/ChattoApp.xcworkspace",
        "scheme": "ChattoApp",
        "destination": "platform=iOS Simulator,name=iPhone 7"
      }
    ]
  },
  {
    "repository": "Git",
    "url": "https://github.com/emaloney/CleanroomLogger.git",
    "path": "CleanroomLogger",
    "branch": "master",
    "maintainer": "emaloney@gilt.com",
    "compatibility": [
      {
        "version": "4.0",
        "commit": "7a75a8a6ae0c43a848c8fb9e261f477405f91664"
      }
    ],
    "platforms": [
      "Darwin"
    ],
    "actions": [
      {
        "action": "BuildXcodeProjectScheme",
        "project": "CleanroomLogger.xcodeproj",
        "scheme": "CleanroomLogger",
        "destination": "generic/platform=iOS",
        "configuration": "Release"
      },
      {
        "action": "BuildXcodeProjectScheme",
        "project": "CleanroomLogger.xcodeproj",
        "scheme": "CleanroomLogger",
        "destination": "generic/platform=macOS",
        "configuration": "Release",
        "tags": "sourcekit-disabled"
      },
      {
        "action": "BuildXcodeProjectScheme",
        "project": "CleanroomLogger.xcodeproj",
        "scheme": "CleanroomLogger",
        "destination": "generic/platform=tvOS",
        "configuration": "Release"
      },
      {
        "action": "BuildXcodeProjectScheme",
        "project": "CleanroomLogger.xcodeproj",
        "scheme": "CleanroomLogger",
        "destination": "generic/platform=watchOS",
        "configuration": "Release"
      },
      {
        "action": "TestXcodeProjectScheme",
        "project": "CleanroomLogger.xcodeproj",
        "scheme": "CleanroomLogger",
        "destination": "platform=macOS"
      }
    ]
  },
  {
    "repository": "Git",
    "url": "https://github.com/JohnEstropia/CoreStore",
    "path": "CoreStore",
    "branch": "master",
    "maintainer": "rommel.estropia@gmail.com",
    "compatibility": [
      {
        "version": "4.0",
        "commit": "83e6082c5646c5eb4d3130ce575ab858df168c59"
      },
      {
        "version": "4.2",
        "commit": "2863605d845cd9bb255ddd91f47f92717dec637f"
      },
      {
        "version": "5.0",
        "commit": "b2dba0d6fd0811ce688217b842c4177bd14a84b7"
      },
      {
        "version": "5.1",
        "commit": "67bb9340c77c9b13624b44d3a6f559229e4f5b72"
      }
    ],
    "platforms": [
      "Darwin"
    ],
    "actions": [
      {
        "action": "BuildXcodeWorkspaceScheme",
        "workspace": "CoreStore.xcworkspace",
        "scheme": "CoreStore iOS",
        "destination": "generic/platform=iOS",
        "configuration": "Release"
      },
      {
        "action": "BuildXcodeWorkspaceScheme",
        "workspace": "CoreStore.xcworkspace",
        "scheme": "CoreStore OSX",
        "destination": "generic/platform=macOS",
        "configuration": "Release",
        "tags": "sourcekit-disabled"
      },
      {
        "action": "BuildXcodeWorkspaceScheme",
        "workspace": "CoreStore.xcworkspace",
        "scheme": "CoreStore tvOS",
        "destination": "generic/platform=tvOS",
        "configuration": "Release"
      },
      {
        "action": "BuildXcodeWorkspaceScheme",
        "workspace": "CoreStore.xcworkspace",
        "scheme": "CoreStore watchOS",
        "destination": "generic/platform=watchOS",
        "configuration": "Release"
      },
      {
        "action": "TestXcodeWorkspaceScheme",
        "workspace": "CoreStore.xcworkspace",
        "scheme": "CoreStore iOS",
        "destination": "platform=iOS Simulator,name=iPhone 7"
      },
      {
        "action": "TestXcodeWorkspaceScheme",
        "workspace": "CoreStore.xcworkspace",
        "scheme": "CoreStore OSX",
        "destination": "platform=macOS"
      },
      {
        "action": "TestXcodeWorkspaceScheme",
        "workspace": "CoreStore.xcworkspace",
        "scheme": "CoreStore tvOS",
        "destination": "platform=tvOS Simulator,name=Apple TV 1080p"
      }
    ]
  },
  {
    "repository": "Git",
    "url": "https://github.com/louisdh/cub.git",
    "path": "cub",
    "branch": "master",
    "maintainer": "louisdhauwe@silverfox.be",
    "compatibility": [
      {
        "version": "4.0.3",
        "commit": "3574d3fda70091f8dea6494cafa4bca0c340b354"
      },
      {
        "version": "5.1",
        "commit": "4c7d90d715d16cba5d6bfa3741149d7175b34412"
      }
    ],
    "platforms": [
      "Darwin"
    ],
    "actions": [
      {
        "action": "BuildXcodeWorkspaceScheme",
        "workspace": "Cub.xcworkspace",
        "scheme": "Cub iOS [Double]",
        "destination": "generic/platform=iOS",
        "configuration": "Release"
      },
      {
        "action": "BuildXcodeWorkspaceScheme",
        "workspace": "Cub.xcworkspace",
        "scheme": "Cub macOS Release [Double]",
        "destination": "generic/platform=macOS",
        "configuration": "Release",
        "tags": "sourcekit-disabled"
      },
      {
        "action": "TestXcodeWorkspaceScheme",
        "workspace": "Cub.xcworkspace",
        "scheme": "Cub macOS Tests",
        "destination": "platform=macOS"
      }
    ]
  },
  {
    "repository": "Git",
    "url": "https://github.com/Bouke/DNS.git",
    "path": "DNS",
    "branch": "master",
    "maintainer": "bouke@haarsma.eu",
    "compatibility": [
      {
        "version": "4.0",
        "commit": "04ae84dbaf423214c644590cbe0d837edfbfd411"
      },
      {
        "version": "5.1",
        "commit": "328a0cdecc07ea973fddaec4b380a068acd97920"
      }
    ],
    "platforms": [
      "Darwin"
    ],
    "actions": [
      {
        "action": "BuildSwiftPackage",
        "configuration": "release",
        "tags": "sourcekit sourcekit-smoke swiftpm"
      },
      {
        "action": "TestSwiftPackage"
      }
    ]
  },
  {
    "repository": "Git",
    "url": "https://github.com/bignerdranch/Deferred.git",
    "path": "Deferred",
    "branch": "master",
    "compatibility": [
      {
        "version": "5.1",
        "commit": "50d16c6dc29318cfa4d5f7e62e2ac7e17ef0404b"
      }
    ],
    "platforms": [
      "Darwin",
      "Linux"
    ],
    "maintainer": "zachary@bignerdranch.com",
    "actions": [
      {
        "action": "BuildSwiftPackage",
        "configuration": "release",
        "tags": "sourcekit-disabled swiftpm"
      },
      {
        "action": "BuildXcodeProjectScheme",
        "project": "Deferred.xcodeproj",
        "scheme": "MobileDeferred",
        "destination": "generic/platform=iOS",
        "configuration": "Release"
      },
      {
        "action": "BuildXcodeProjectScheme",
        "project": "Deferred.xcodeproj",
        "scheme": "TVDeferred",
        "destination": "generic/platform=tvOS",
        "configuration": "Release"
      },
      {
        "action": "BuildXcodeProjectScheme",
        "project": "Deferred.xcodeproj",
        "scheme": "NanoDeferred",
        "destination": "generic/platform=watchOS",
        "configuration": "Release"
      },
      {
        "action": "TestSwiftPackage"
      }
    ]
  },
  {
    "repository": "Git",
    "url": "https://github.com/ankurp/Dollar.git",
    "path": "Dollar",
    "branch": "master",
    "maintainer": "ankur.patel@ymail.com",
    "compatibility": [
      {
        "version": "4.0",
        "commit": "433d4ba9a3bec8aa739f05cb8505527aab7a30e7"
      },
      {
        "version": "5.1",
        "commit": "4feadc1a626424ebd5649aa9537dec361074cd32"
      }
    ],
    "platforms": [
      "Darwin",
      "Linux"
    ],
    "actions": [
      {
        "action": "BuildXcodeProjectScheme",
        "project": "Dollar.xcodeproj",
        "scheme": "Dollar",
        "destination": "generic/platform=macOS",
        "configuration": "Release",
        "tags": "sourcekit sourcekit-smoke"
      }
    ]
  },
  {
    "repository": "Git",
    "url": "https://github.com/jflinter/Dwifft.git",
    "path": "Dwifft",
    "branch": "master",
    "maintainer": "jflinter11@gmail.com",
    "compatibility": [
      {
        "version": "4.0",
        "commit": "6e09d221d6589c6f620af810727cfb6a2657d911"
      },
      {
        "version": "5.1",
        "commit": "c5a9c62a56d6218bc78d97e77bfccbf984e1c95c"
      }
    ],
    "platforms": [
      "Darwin"
    ],
    "actions": [
      {
        "action": "BuildXcodeProjectTarget",
        "project": "Dwifft.xcodeproj",
        "target": "Dwifft",
        "destination": "generic/platform=iOS",
        "configuration": "Release",
        "tags": "sourcekit-disabled"
      }
    ]
  },
  {
    "repository": "Git",
    "url": "https://github.com/brentsimmons/Evergreen.git",
    "path": "Evergreen",
    "branch": "master",
    "maintainer": "brent@ranchero.com",
    "compatibility": [
      {
        "version": "4.0",
        "commit": "ce0d2450b83ec8c5dee6bb9c612b3eb06ba39c47"
      }
    ],
    "platforms": [
      "Darwin"
    ],
    "actions": [
      {
        "action": "BuildXcodeWorkspaceScheme",
        "workspace": "Evergreen.xcworkspace",
        "scheme": "Evergreen",
        "destination": "generic/platform=macOS",
        "environment": {
            "ARCHS": "x86_64"
        },
        "configuration": "Release",
        "tags": "sourcekit-disabled"
      }
    ]
  },
  {
    "repository": "Git",
    "url": "https://github.com/exercism/swift.git",
    "path": "exercism-swift",
    "branch": "master",
    "maintainer": "cheyo@masters3d.com",
    "compatibility": [
      {
        "version": "4.2",
        "commit": "3df5e4ab83a9ab47228a46da7263e09a2a2b0b90"
      },
      {
        "version": "5.0",
        "commit": "3df5e4ab83a9ab47228a46da7263e09a2a2b0b90"
      },
      {
        "version": "5.1",
        "commit": "3df5e4ab83a9ab47228a46da7263e09a2a2b0b90"
      }
    ],
    "platforms": [
      "Darwin",
      "Linux"
    ],
    "actions": [
      {
        "action": "BuildSwiftPackage",
        "configuration": "release",
        "tags": "sourcekit-disabled swiftpm"
      },
      {
        "action": "TestSwiftPackage"
      }
    ]
  },
  {
    "repository": "Git",
    "url": "https://github.com/vapor/fluent",
    "path": "fluent",
    "branch": "master",
    "maintainer": "tanner@vapor.codes",
    "compatibility": [
      {
        "version": "4.2",
        "commit": "270b6fa372f03809b9795e8f8b9d1c31267a0ff3"
      },
      {
        "version": "5.0",
        "commit": "270b6fa372f03809b9795e8f8b9d1c31267a0ff3"
      }
    ],
    "platforms": [
      "Darwin"
    ],
    "actions": [
      {
        "action": "BuildSwiftPackage",
        "configuration": "release",
        "tags": "sourcekit-disabled swiftpm"
      }
    ]
  },
  {
    "repository": "Git",
    "url": "https://github.com/groue/GRDB.swift.git",
    "path": "GRDB.swift",
    "branch": "master",
    "compatibility": [
      {
        "version": "4.2",
        "commit": "759c1088a1d9ba94f44009295fd17c20b1375524"
      },
      {
        "version": "5.0",
        "commit": "759c1088a1d9ba94f44009295fd17c20b1375524"
      },
      {
        "version": "5.1",
        "commit": "d290102d9cb5c425fee7260034beaa997d581d86"
      }
    ],
    "platforms": [
      "Darwin"
    ],
    "maintainer": "gwendal.roue@gmail.com",
    "actions": [
      {
        "action": "BuildSwiftPackage",
        "configuration": "release",
        "tags": "sourcekit-disabled swiftpm"
      },
      {
        "action": "TestSwiftPackage"
      }
    ]
  },
  {
    "repository": "Git",
    "url": "https://github.com/artsabintsev/Guitar.git",
    "path": "Guitar",
    "branch": "master",
    "compatibility": [
      {
        "version": "5.0",
        "commit": "7609e913619c606b7b1e3f251f18b906a1ef7272"
      },
      {
        "version": "5.1",
        "commit": "7609e913619c606b7b1e3f251f18b906a1ef7272"
      }
    ],
    "maintainer": "arthur@sabintsev.com",
    "platforms": [
      "Darwin",
      "Linux"
    ],
    "actions": [
      {
        "action": "BuildSwiftPackage",
        "configuration": "release",
        "tags": "sourcekit sourcekit-smoke swiftpm"
      },
      {
        "action": "TestSwiftPackage"
      }
    ]
  },
  {
    "repository": "Git",
    "url": "https://github.com/pointfreeco/swift-html.git",
    "path": "Html",
    "branch": "master",
    "maintainer": "support@pointfree.co",
    "compatibility": [
      {
        "version": "4.2",
        "commit": "e6952b9246dd9bf27d613ed7b4791ff19136f6c8"
      },
      {
        "version": "5.0",
        "commit": "e6952b9246dd9bf27d613ed7b4791ff19136f6c8"
      },
      {
        "version": "5.1",
        "commit": "d46c496fb3185ead2991f126fd556c4003932b7a"
      }
    ],
    "platforms": [
      "Darwin",
      "Linux"
    ],
    "actions": [
      {
        "action": "BuildSwiftPackage",
        "configuration": "release",
        "tags": "swiftpm"
      },
      {
        "action": "TestSwiftPackage"
      }
    ]
  },
  {
    "repository": "Git",
    "url": "https://github.com/IBAnimatable/IBAnimatable.git",
    "path": "IBAnimatable",
    "branch": "master",
    "maintainer": "JakeLinAu@gmail.com",
    "compatibility": [
      {
        "version": "4.0",
        "commit": "eb4acb6d78f0181dbcd9cee7bf48a8b95e39d1d7"
      },
      {
        "version": "5.1",
        "commit": "0776c5c099b308cd0cffe14f8cf89f0371153d03"
      }
    ],
    "platforms": [
      "Darwin"
    ],
    "actions": [
      {
        "action": "BuildXcodeWorkspaceScheme",
        "workspace": "IBAnimatable.xcworkspace",
        "scheme": "IBAnimatable",
        "destination": "generic/platform=iOS",
        "configuration": "Release",
        "tags": "sourcekit-disabled"
      },
      {
        "action": "BuildXcodeWorkspaceScheme",
        "workspace": "IBAnimatable.xcworkspace",
        "scheme": "IBAnimatableApp",
        "destination": "generic/platform=iOS",
        "configuration": "Release"
      }
    ]
  },
  {
    "repository": "Git",
    "url": "https://github.com/jessesquires/JSQCoreDataKit.git",
    "path": "JSQCoreDataKit",
    "branch": "master",
    "maintainer": "jesse@jessesquires.com",
    "compatibility": [
      {
        "version": "4.2",
        "commit": "e651887d0a621c6b66ca09c2e8cea9fce691c00e"
      },
      {
        "version": "5.0",
        "commit": "e651887d0a621c6b66ca09c2e8cea9fce691c00e"
      },
      {
        "version": "5.1",
        "commit": "3677371cabeb9c178d1fa17052be2edc42e1fb39"
      }
    ],
    "platforms": [
      "Darwin"
    ],
    "actions": [
      {
        "action": "BuildXcodeProjectTarget",
        "project": "JSQCoreDataKit.xcodeproj",
        "target": "JSQCoreDataKit",
        "destination": "generic/platform=iOS",
        "configuration": "Release",
        "tags": "sourcekit-disabled"
      },
      {
        "action": "TestXcodeProjectScheme",
        "project": "JSQCoreDataKit.xcodeproj",
        "scheme": "JSQCoreDataKit-Tests",
        "destination": "platform=iOS Simulator,name=iPhone X"
      }
    ]
  },
  {
    "repository": "Git",
    "url": "https://github.com/jessesquires/JSQDataSourcesKit.git",
    "path": "JSQDataSourcesKit",
    "branch": "master",
    "maintainer": "jesse@jessesquires.com",
    "compatibility": [
      {
        "version": "4.0",
        "commit": "25ee7e2e2ab50d5e2237292ddc74973c68aee89a"
      }
    ],
    "platforms": [
      "Darwin"
    ],
    "actions": [
      {
        "action": "BuildXcodeProjectTarget",
        "project": "JSQDataSourcesKit.xcodeproj",
        "target": "JSQDataSourcesKit-iOS",
        "destination": "generic/platform=iOS",
        "configuration": "Release",
        "tags": "sourcekit-disabled"
      },
      {
        "action": "TestXcodeProjectScheme",
        "project": "JSQDataSourcesKit.xcodeproj",
        "scheme": "JSQDataSourcesKitTests",
        "destination": "platform=iOS Simulator,name=iPhone 6s"
      }
    ]
  },
  {
    "repository": "Git",
    "url": "https://github.com/kishikawakatsumi/KeychainAccess.git",
    "path": "KeychainAccess",
    "branch": "master",
    "maintainer": "kishikawakatsumi@mac.com",
    "compatibility": [
      {
        "version": "4.2",
        "commit": "0fffcc37adcf55d3557f1e06dd0172ace582effe"
      },
      {
        "version": "5.0",
        "commit": "0fffcc37adcf55d3557f1e06dd0172ace582effe"
      },
      {
        "version": "5.1",
        "commit": "3a9c83cf8b8cfaecd1097916fae803e1b1d6447f"
      }
    ],
    "platforms": [
      "Darwin"
    ],
    "actions": [
      {
        "action": "BuildXcodeWorkspaceScheme",
        "workspace": "KeychainAccess.xcworkspace",
        "scheme": "KeychainAccess",
        "destination": "platform=macOS",
        "configuration": "Release",
        "tags": "sourcekit-disabled"
      },
      {
        "action": "BuildXcodeWorkspaceScheme",
        "workspace": "KeychainAccess.xcworkspace",
        "scheme": "KeychainAccess",
        "destination": "generic/platform=iOS",
        "configuration": "Release"
      },
      {
        "action": "BuildXcodeWorkspaceScheme",
        "workspace": "KeychainAccess.xcworkspace",
        "scheme": "KeychainAccess",
        "destination": "generic/platform=tvOS",
        "configuration": "Release"
      },
      {
        "action": "BuildXcodeWorkspaceScheme",
        "workspace": "KeychainAccess.xcworkspace",
        "scheme": "KeychainAccess",
        "destination": "generic/platform=watchOS",
        "configuration": "Release"
      }
    ]
  },
  {
    "repository": "Git",
    "url": "https://github.com/kickstarter/Kickstarter-Prelude",
    "path": "Kickstarter-Prelude",
    "branch": "master",
    "maintainer": "appledev@kickstarter.com",
    "compatibility": [
      {
        "version": "4.0",
        "commit": "8988b02ab963294d98d8f37d1a7dc0ee392fcd8d"
      }
    ],
    "platforms": [
      "Darwin"
    ],
    "actions": [
      {
        "action": "BuildXcodeProjectScheme",
        "project": "Prelude.xcodeproj",
        "scheme": "Prelude-iOS",
        "destination": "generic/platform=iOS",
        "configuration": "Release",
        "tags": "sourcekit-disabled"
      },
      {
        "action": "BuildXcodeProjectScheme",
        "project": "Prelude.xcodeproj",
        "scheme": "Prelude-UIKit-iOS",
        "destination": "generic/platform=iOS",
        "configuration": "Release",
        "tags": "sourcekit-disabled"
      }
    ]
  },
  {
    "repository": "Git",
    "url": "https://github.com/kickstarter/Kickstarter-ReactiveExtensions",
    "path": "Kickstarter-ReactiveExtensions",
    "branch": "master",
    "maintainer": "appledev@kickstarter.com",
    "compatibility": [
      {
        "version": "4.0",
        "commit": "6b7887e7b38ebd81e2d04a936e64998b0f634e98"
      },
      {
        "version": "5.1",
        "commit": "aa994f0921dca1965ae537fe77c2edc798eef230"
      }
    ],
    "platforms": [
      "Darwin"
    ],
    "actions": [
      {
        "action": "BuildXcodeProjectScheme",
        "project": "ReactiveExtensions.xcodeproj",
        "scheme": "ReactiveExtensions-iOS",
        "destination": "generic/platform=iOS",
        "configuration": "Release",
        "tags": "sourcekit-disabled"
      },
      {
        "action": "BuildXcodeProjectScheme",
        "project": "ReactiveExtensions.xcodeproj",
        "scheme": "ReactiveExtensions-TestHelpers-iOS",
        "destination": "generic/platform=iOS",
        "configuration": "Release"
      }
    ]
  },
  {
    "repository": "Git",
    "url": "https://github.com/onevcat/Kingfisher.git",
    "path": "Kingfisher",
    "branch": "master",
    "maintainer": "onev@onevcat.com",
    "compatibility": [
      {
        "version": "4.0",
        "commit": "a5d1214220b8ddf29acf7c08c8bb42993ed56c54"
      },
      {
        "version": "5.1",
        "commit": "23ef6c73ee3bc12ee3940136aea54bd44a02e93e"
      }
    ],
    "platforms": [
      "Darwin"
    ],
    "actions": [
      {
        "action": "BuildXcodeWorkspaceScheme",
        "workspace": "Kingfisher.xcworkspace",
        "scheme": "Kingfisher",
        "destination": "generic/platform=iOS",
        "configuration": "Release"
      },
      {
        "action": "BuildXcodeWorkspaceScheme",
        "workspace": "Kingfisher.xcworkspace",
        "scheme": "Kingfisher-macOS",
        "destination": "generic/platform=macOS",
        "configuration": "Release",
        "tags": "sourcekit-disabled"
      },
      {
        "action": "BuildXcodeWorkspaceScheme",
        "workspace": "Kingfisher.xcworkspace",
        "scheme": "Kingfisher-tvOS",
        "destination": "generic/platform=tvOS",
        "configuration": "Release"
      },
      {
        "action": "BuildXcodeWorkspaceScheme",
        "workspace": "Kingfisher.xcworkspace",
        "scheme": "Kingfisher-watchOS",
        "destination": "generic/platform=watchOS",
        "configuration": "Release"
      }
    ]
  },
  {
    "repository": "Git",
    "url": "https://github.com/IBM-Swift/Kitura.git",
    "path": "Kitura",
    "branch": "master",
    "maintainer": "i.partridge@uk.ibm.com",
    "compatibility": [
      {
        "version": "4.0",
        "commit": "f1c3169b5b923ded814e5b1ef5a354720da93a36"
      },
      {
        "version": "5.1",
        "commit": "8578c439701ecbeea33564d151976727fad16da8"
      }
    ],
    "platforms": [
      "Darwin",
      "Linux"
    ],
    "actions": [
      {
        "action": "BuildSwiftPackage",
        "configuration": "release",
        "tags": "sourcekit-disabled swiftpm"
      }
    ]
  },
  {
    "repository": "Git",
    "url": "https://github.com/lyft/Kronos.git",
    "path": "Kronos",
    "branch": "master",
    "maintainer": "Reflejo@gmail.com",
    "compatibility": [
      {
        "version": "4.0",
        "commit": "d38491d123fb58897ecb339920cf69da479d19d0"
      },
      {
        "version": "4.2",
        "commit": "d38491d123fb58897ecb339920cf69da479d19d0"
      },
      {
        "version": "5.0",
        "commit": "d38491d123fb58897ecb339920cf69da479d19d0"
      },
      {
        "version": "5.1",
        "commit": "bf462b387e0925a1bfef3fe46ddc6ca6123604cf"
      }
    ],
    "platforms": [
      "Darwin"
    ],
    "actions": [
      {
        "action": "BuildXcodeProjectTarget",
        "project": "Kronos.xcodeproj",
        "target": "Kronos",
        "destination": "generic/platform=iOS",
        "configuration": "Release"
      },
      {
        "action": "BuildXcodeProjectTarget",
        "project": "Kronos.xcodeproj",
        "target": "Kronos",
        "destination": "generic/platform=macOS",
        "configuration": "Release",
        "tags": "sourcekit-disabled"
      },
      {
        "action": "BuildXcodeProjectTarget",
        "project": "Kronos.xcodeproj",
        "target": "Kronos",
        "destination": "generic/platform=tvOS",
        "configuration": "Release"
      },
      {
        "action": "BuildXcodeProjectTarget",
        "project": "Kronos.xcodeproj",
        "target": "Kronos",
        "destination": "generic/platform=iOS",
        "configuration": "Release"
      },
      {
        "action": "BuildSwiftPackage",
        "configuration": "release",
        "tags": "swiftpm"
      },
      {
        "action": "TestSwiftPackage"
      }
    ]
  },
  {
    "repository": "Git",
    "url": "https://github.com/Bouke/Lark.git",
    "path": "Lark",
    "branch": "master",
    "maintainer": "bouke@haarsma.eu",
    "compatibility": [
      {
        "version": "4.2",
        "commit": "af39c8ba22ff1c7318a47e06666c4fee9aa9dd50"
      },
      {
        "version": "5.1",
        "commit": "b1ed2b1393f89a61c04fda9d7c1c91d47bfa680a"
      }
    ],
    "platforms": [
      "Darwin"
    ],
    "actions": [
      {
        "action": "BuildSwiftPackage",
        "configuration": "release",
        "tags": "sourcekit-disabled swiftpm"
      },
      {
        "action": "TestSwiftPackage"
      }
    ]
  },
  {
    "repository": "Git",
    "url": "https://github.com/line/line-sdk-ios-swift.git",
    "path": "line-sdk-ios-swift",
    "branch": "master",
    "maintainer": "dl_linesdk_cocoapods@linecorp.com",
    "compatibility": [
      {
        "version": "4.2",
        "commit": "d8bb2bc535e2895b5fbe66f4872327b654d19a34"
      },
      {
        "version": "5.0",
        "commit": "d8bb2bc535e2895b5fbe66f4872327b654d19a34"
      },
      {
        "version": "5.1",
        "commit": "46911e4c94d32d16af1d02cb918c071d149f93e0"
      }
    ],
    "platforms": [
      "Darwin"
    ],
    "actions": [
      {
        "action": "BuildXcodeWorkspaceScheme",
        "workspace": "LineSDK.xcworkspace",
        "scheme": "LineSDK",
        "destination": "generic/platform=iOS",
        "configuration": "Release"
      }
    ]
  },
  {
    "repository": "Git",
    "url": "https://github.com/ssamadgh/ModelAssistant.git",
    "path": "ModelAssistant",
    "branch": "master",
    "maintainer": "ssamadgh@gmail.com",
    "compatibility": [
      {
        "version": "4.2",
        "commit": "e880839b9185a33acb8683413a89cca44d1955ef"
      },
      {
        "version": "5.0",
        "commit": "e880839b9185a33acb8683413a89cca44d1955ef"
      }
    ],
    "platforms": [
      "Darwin"
    ],
    "actions": [
      {
        "action": "BuildXcodeProjectScheme",
        "project": "ModelAssistant.xcodeproj",
        "scheme": "ModelAssistant iOS",
        "destination": "generic/platform=iOS",
        "configuration": "Release"
      }
    ]
  },
  {
    "repository": "Git",
    "url": "https://github.com/Moya/Moya.git",
    "path": "Moya",
    "branch": "master",
    "compatibility": [
      {
        "version": "5.1",
        "commit": "b833221910d1b190743b64dec266aecd9404d859"
      }
    ],
    "maintainer": "ash@ashfurrow.com",
    "platforms": [
      "Darwin"
    ],
    "actions": [
      {
        "action": "BuildSwiftPackage",
        "configuration": "release",
        "tags": "sourcekit-disabled swiftpm"
      },
      {
        "action": "TestSwiftPackage"
      }
    ]
  },
  {
    "repository": "Git",
    "url": "https://github.com/Bouke/NetService.git",
    "path": "NetService",
    "branch": "master",
    "maintainer": "bouke@haarsma.eu",
    "compatibility": [
      {
        "version": "4.2",
        "commit": "927eb171a738266b9b98fc6ca0506fb95f241b05"
      },
      {
        "version": "5.0",
        "commit": "927eb171a738266b9b98fc6ca0506fb95f241b05"
      }
    ],
    "platforms": [
      "Darwin",
      "Linux"
    ],
    "actions": [
      {
        "action": "BuildSwiftPackage",
        "configuration": "release",
        "tags": "sourcekit-disabled swiftpm"
      },
      {
        "action": "TestSwiftPackage"
      }
    ]
  },
  {
    "repository": "Git",
    "url": "https://github.com/pointfreeco/swift-nonempty.git",
    "path": "NonEmpty",
    "branch": "master",
    "maintainer": "support@pointfree.co",
    "compatibility": [
      {
        "version": "5.1",
        "commit": "6c98dcee567465d85f6655d6d2ff401cebc7aff5"
      }
    ],
    "platforms": [
      "Darwin",
      "Linux"
    ],
    "actions": [
      {
        "action": "BuildXcodeWorkspaceScheme",
        "workspace": "NonEmpty.xcworkspace",
        "scheme": "NonEmpty_macOS",
        "destination": "generic/platform=macOS",
        "configuration": "Release"
      },
      {
        "action": "BuildXcodeWorkspaceScheme",
        "workspace": "NonEmpty.xcworkspace",
        "scheme": "NonEmpty_iOS",
        "destination": "generic/platform=iOS",
        "configuration": "Release"
      },
      {
        "action": "BuildXcodeWorkspaceScheme",
        "workspace": "NonEmpty.xcworkspace",
        "scheme": "NonEmpty_tvOS",
        "destination": "generic/platform=tvOS",
        "configuration": "Release"
      },
      {
        "action": "BuildXcodeWorkspaceScheme",
        "workspace": "NonEmpty.xcworkspace",
        "scheme": "NonEmpty_watchOS",
        "destination": "generic/platform=watchOS",
        "configuration": "Release"
      },
      {
        "action": "BuildSwiftPackage",
        "configuration": "release",
        "tags": "swiftpm"
      },
      {
        "action": "TestSwiftPackage"
      }
    ]
  },
  {
    "repository": "Git",
    "url": "https://github.com/Dimillian/MovieSwiftUI.git",
    "path": "MovieSwift",
    "branch": "master",
    "maintainer": "ricouard77@gmail.com",
    "compatibility": [
      {
        "version": "5.1",
        "commit": "237010a51afd6923fdfac09f5bc88dd206c49e3a"
      }
    ],
    "platforms": [
      "Darwin"
    ],
    "actions": [
      {
        "action": "BuildXcodeProjectTarget",
        "project": "MovieSwift/MovieSwift.xcodeproj",
        "target": "MovieSwift",
        "destination": "generic/platform=iOS",
        "configuration": "Release",
        "tags": "sourcekit sourcekit-smoke"
      }
    ]
  },
  {
    "repository": "Git",
    "url": "https://github.com/ethanhuang13/NSAttributedStringBuilder.git",
    "path": "NSAttributedStringBuilder",
    "branch": "master",
    "maintainer": "blesserx@gmail.com",
    "compatibility": [
      {
        "version": "5.1",
        "commit": "f651c44c5bbac2b598763e138082e5c5e66742a2"
      }
    ],
    "platforms": [
      "Darwin"
    ],
    "actions": [
      {
        "action": "BuildSwiftPackage",
        "configuration": "release",
        "tags": "swiftpm"
      },
      {
        "action": "TestSwiftPackage"
      }
    ]
  },
  {
    "repository": "Git",
    "url": "https://github.com/Hearst-DD/ObjectMapper.git",
    "path": "ObjectMapper",
    "branch": "master",
    "maintainer": "tristanhimmelman@gmail.com",
    "compatibility": [
      {
        "version": "4.2",
        "commit": "ed1caa237b9742135996fefe3682b834bb394a6a"
      },
      {
        "version": "5.0",
        "commit": "ed1caa237b9742135996fefe3682b834bb394a6a"
      },
      {
        "version": "5.1",
        "commit": "19d499c65b8240f1220d7cf155ccd309857f8018"
      }
    ],
    "platforms": [
      "Darwin"
    ],
    "actions": [
      {
        "action": "BuildXcodeWorkspaceScheme",
        "workspace": "ObjectMapper.xcworkspace",
        "scheme": "ObjectMapper-iOS",
        "destination": "generic/platform=iOS",
        "configuration": "Release"
      },
      {
        "action": "BuildXcodeWorkspaceScheme",
        "workspace": "ObjectMapper.xcworkspace",
        "scheme": "ObjectMapper-Mac",
        "destination": "generic/platform=macOS",
        "configuration": "Release",
        "tags": "sourcekit-disabled"
      },
      {
        "action": "BuildXcodeWorkspaceScheme",
        "workspace": "ObjectMapper.xcworkspace",
        "scheme": "ObjectMapper-tvOS",
        "destination": "generic/platform=tvOS",
        "configuration": "Release"
      },
      {
        "action": "BuildXcodeWorkspaceScheme",
        "workspace": "ObjectMapper.xcworkspace",
        "scheme": "ObjectMapper-watchOS",
        "destination": "generic/platform=watchOS",
        "configuration": "Release"
      }
    ]
  },
  {
    "repository": "Git",
    "url": "https://github.com/pointfreeco/swift-overture.git",
    "path": "Overture",
    "branch": "master",
    "maintainer": "support@pointfree.co",
    "compatibility": [
      {
        "version": "5.1",
        "commit": "f61b98879b61affe3236796ef4daa3d6f9ff783b"
      }
    ],
    "platforms": [
      "Darwin",
      "Linux"
    ],
    "actions": [
      {
        "action": "BuildXcodeWorkspaceScheme",
        "workspace": "Overture.xcworkspace",
        "scheme": "Overture_macOS",
        "destination": "generic/platform=macOS",
        "configuration": "Release"
      },
      {
        "action": "BuildXcodeWorkspaceScheme",
        "workspace": "Overture.xcworkspace",
        "scheme": "Overture_iOS",
        "destination": "generic/platform=iOS",
        "configuration": "Release"
      },
      {
        "action": "BuildXcodeWorkspaceScheme",
        "workspace": "Overture.xcworkspace",
        "scheme": "Overture_tvOS",
        "destination": "generic/platform=tvOS",
        "configuration": "Release"
      },
      {
        "action": "BuildXcodeWorkspaceScheme",
        "workspace": "Overture.xcworkspace",
        "scheme": "Overture_watchOS",
        "destination": "generic/platform=watchOS",
        "configuration": "Release"
      },
      {
        "action": "BuildSwiftPackage",
        "configuration": "release",
        "tags": "swiftpm"
      },
      {
        "action": "TestSwiftPackage"
      }
    ]
  },
  {
    "repository": "Git",
    "url": "https://github.com/PerfectlySoft/Perfect.git",
    "path": "Perfect",
    "branch": "master",
    "maintainer": "sean@perfect.org",
    "compatibility": [
      {
        "version": "4.2",
        "commit": "cdc17d544ec8e87da5f3b24cdbda8d02d77bb943"
      },
      {
        "version": "5.0",
        "commit": "cdc17d544ec8e87da5f3b24cdbda8d02d77bb943"
      },
      {
        "version": "5.1",
        "commit": "54a66958c3d7bf25564a153296808dc82c29adb7"
      }
    ],
    "platforms": [
      "Darwin",
      "Linux"
    ],
    "actions": [
      {
        "action": "BuildSwiftPackage",
        "configuration": "release",
        "tags": "sourcekit-disabled swiftpm"
      }
    ]
  },
  {
    "repository": "Git",
    "url": "https://github.com/willowtreeapps/PinkyPromise.git",
    "path": "PinkyPromise",
    "branch": "master",
    "compatibility": [
      {
        "version": "4.2",
        "commit": "131ad277b9b63e198606d46999217e9e0cc452c6"
      },
      {
        "version": "5.0",
        "commit": "131ad277b9b63e198606d46999217e9e0cc452c6"
      },
      {
        "version": "5.1",
        "commit": "131ad277b9b63e198606d46999217e9e0cc452c6"
      }
    ],
    "platforms": [
      "Darwin"
    ],
    "maintainer": "connerk@gmail.com",
    "actions": [
      {
        "action": "BuildXcodeProjectScheme",
        "project": "PinkyPromise.xcodeproj",
        "scheme": "PinkyPromise_iOS",
        "destination": "generic/platform=iOS",
        "configuration": "Release"
      },
      {
        "action": "BuildXcodeProjectScheme",
        "project": "PinkyPromise.xcodeproj",
        "scheme": "PinkyPromise_macOS",
        "destination": "generic/platform=macOS",
        "configuration": "Release",
        "tags": "sourcekit-disabled"
      },
      {
        "action": "BuildSwiftPackage",
        "configuration": "release",
        "tags": "swiftpm"
      },
      {
        "action": "TestXcodeProjectScheme",
        "project": "PinkyPromise.xcodeproj",
        "scheme": "PinkyPromise_iOS",
        "destination": "platform=iOS Simulator,name=iPhone 7",
        "configuration": "Release"
      },
      {
        "action": "TestXcodeProjectScheme",
        "project": "PinkyPromise.xcodeproj",
        "scheme": "PinkyPromise_macOS",
        "destination": "platform=macOS",
        "configuration": "Release"
      },
      {
        "action": "TestSwiftPackage"
      }
    ]
  },
  {
    "repository": "Git",
    "url": "https://github.com/pinterest/plank.git",
    "path": "Plank",
    "branch": "master",
    "compatibility": [
      {
        "version": "4.2",
        "commit": "71a3a5ce5e38161eaf4e46a7f609f2e4523d8248"
      },
      {
        "version": "5.0",
        "commit": "71a3a5ce5e38161eaf4e46a7f609f2e4523d8248"
      },
      {
        "version": "5.1",
        "commit": "bc8c8fde5d73b10c252f701b272bda8fe30e4f67"
      }
    ],
    "maintainer": "rmalik@pinterest.com",
    "platforms": [
      "Darwin",
      "Linux"
    ],
    "actions": [
      {
        "action": "BuildSwiftPackage",
        "configuration": "release",
        "tags": "sourcekit-disabled swiftpm"
      },
      {
        "action": "TestSwiftPackage"
      }
    ]
  },
  {
    "repository": "Git",
    "url": "https://github.com/ProcedureKit/ProcedureKit.git",
    "path": "ProcedureKit",
    "branch": "master",
    "maintainer": "danthorpe@me.com",
    "compatibility": [
      {
        "version": "4.2",
        "commit": "94193d59bc06689526772023428402da1e0e299f"
      },
      {
        "version": "5.0",
        "commit": "a7fa565e648d90083c7f10c0c6be9bf249dcdbde"
      },
      {
        "version": "5.1",
        "commit": "a7fa565e648d90083c7f10c0c6be9bf249dcdbde"
      }
    ],
    "platforms": [
      "Darwin"
    ],
    "actions": [
      {
        "action": "BuildXcodeProjectTarget",
        "project": "ProcedureKit.xcodeproj",
        "target": "ProcedureKit",
        "destination": "platform=macOS",
        "configuration": "Release",
        "tags": "sourcekit-disabled"
      },
      {
        "action": "BuildXcodeProjectTarget",
        "project": "ProcedureKit.xcodeproj",
        "target": "ProcedureKit",
        "destination": "generic/platform=iOS",
        "configuration": "Release"
      },
      {
        "action": "BuildXcodeProjectTarget",
        "project": "ProcedureKit.xcodeproj",
        "target": "ProcedureKit",
        "destination": "generic/platform=watchOS",
        "configuration": "Release"
      },
      {
        "action": "BuildXcodeProjectTarget",
        "project": "ProcedureKit.xcodeproj",
        "target": "ProcedureKit",
        "destination": "generic/platform=tvOS",
        "configuration": "Release"
      },
      {
        "action": "BuildXcodeProjectTarget",
        "project": "ProcedureKit.xcodeproj",
        "target": "ProcedureKitCloud",
        "destination": "platform=macOS",
        "configuration": "Release",
        "tags": "sourcekit-disabled"
      },
      {
        "action": "TestXcodeProjectTarget",
        "project": "ProcedureKit.xcodeproj",
        "target": "ProcedureKit",
        "destination": "platform=macOS"
      }
    ]
  },
  {
    "repository": "Git",
    "url": "https://github.com/mxcl/PromiseKit.git",
    "path": "PromiseKit",
    "branch": "master",
    "maintainer": "mxcl@me.com",
    "compatibility": [
      {
        "version": "4.0.3",
        "commit": "c538a244b110389483c71d5801f7944e042b5b7b"
      },
      {
        "version": "5.1",
        "commit": "8e5f5d0945afc0bb6ee16a9ac12470722590b563"
      }
    ],
    "platforms": [
      "Darwin",
      "Linux"
    ],
    "actions": [
      {
        "action": "BuildXcodeProjectTarget",
        "project": "PromiseKit.xcodeproj",
        "target": "PromiseKit",
        "destination": "generic/platform=macOS",
        "configuration": "Release",
        "tags": "sourcekit-disabled"
      },
      {
        "action": "BuildXcodeProjectTarget",
        "project": "PromiseKit.xcodeproj",
        "target": "PromiseKit",
        "destination": "generic/platform=iOS",
        "configuration": "Release"
      },
      {
        "action": "BuildXcodeProjectTarget",
        "project": "PromiseKit.xcodeproj",
        "target": "PromiseKit",
        "destination": "generic/platform=watchOS",
        "configuration": "Release"
      },
      {
        "action": "BuildXcodeProjectTarget",
        "project": "PromiseKit.xcodeproj",
        "target": "PromiseKit",
        "destination": "generic/platform=tvOS",
        "configuration": "Release"
      }
    ]
  },
  {
    "repository": "Git",
    "url": "https://github.com/mac-cain13/R.swift.git",
    "path": "R.swift",
    "branch": "master",
    "maintainer": "tom@lokhorst.eu",
    "compatibility": [
      {
        "version": "4.2",
        "commit": "f96758593573d3d1d9ae8084721033ab0bf392f6"
      },
      {
        "version": "5.0",
        "commit": "f96758593573d3d1d9ae8084721033ab0bf392f6"
      },
      {
        "version": "5.1",
        "commit": "5fd4a4e0dba3ed6e3fa303f01aa9e0256c50ac64"
      }
    ],
    "platforms": [
      "Darwin"
    ],
    "actions": [
      {
        "action": "BuildSwiftPackage",
        "configuration": "release",
        "tags": "sourcekit-disabled swiftpm"
      },
      {
        "action": "TestSwiftPackage"
      }
    ]
  },
  {
    "repository": "Git",
    "url": "https://github.com/asynchrony/Re-Lax.git",
    "path": "Re-Lax",
    "branch": "master",
    "maintainer": "marksands07@gmail.com",
    "compatibility": [
      {
        "version": "4.0",
        "commit": "4502081d713257bb414d7dffa25f10ba59fa6770"
      },
      {
        "version": "5.1",
        "commit": "38739c2e30ae554ec78704576e4509190324794c"
      }
    ],
    "platforms": [
      "Darwin"
    ],
    "actions": [
      {
        "action": "BuildXcodeWorkspaceScheme",
        "workspace": "ReLax.xcworkspace",
        "scheme": "ReLax",
        "destination": "generic/platform=tvOS",
        "configuration": "Release",
        "tags": "sourcekit-disabled"
      }
    ]
  },
  {
    "repository": "Git",
    "url": "https://github.com/ReSwift/ReSwift.git",
    "path": "ReSwift",
    "branch": "master",
    "maintainer": "Benjamin.Encz@gmail.com",
    "compatibility": [
      {
        "version": "4.2",
        "commit": "beeb3c6368d573980a703ea37ab58e01f2a825c5"
      },
      {
        "version": "5.0",
        "commit": "beeb3c6368d573980a703ea37ab58e01f2a825c5"
      },
      {
        "version": "5.1",
        "commit": "b5b1fcc401053ef03a880722250514526d1a9ad6"
      }
    ],
    "platforms": [
      "Darwin"
    ],
    "actions": [
      {
        "action": "BuildXcodeProjectScheme",
        "project": "ReSwift.xcodeproj",
        "scheme": "ReSwift-iOS",
        "destination": "generic/platform=iOS",
        "configuration": "Release"
      },
      {
        "action": "BuildXcodeProjectScheme",
        "project": "ReSwift.xcodeproj",
        "scheme": "ReSwift-macOS",
        "destination": "generic/platform=macOS",
        "configuration": "Release",
        "tags": "sourcekit-disabled"
      },
      {
        "action": "BuildXcodeProjectScheme",
        "project": "ReSwift.xcodeproj",
        "scheme": "ReSwift-tvOS",
        "destination": "generic/platform=tvOS",
        "configuration": "Release"
      },
      {
        "action": "BuildXcodeProjectScheme",
        "project": "ReSwift.xcodeproj",
        "scheme": "ReSwift-watchOS",
        "destination": "generic/platform=watchOS",
        "configuration": "Release"
      }
    ]
  },
  {
    "repository": "Git",
    "url": "https://github.com/ReactiveCocoa/ReactiveCocoa.git",
    "path": "ReactiveCocoa",
    "branch": "master",
    "compatibility": [
      {
        "version": "4.0",
        "commit": "72dd2096c04e66bb10a5dd0c230c7a7ceef467e9"
      },
      {
        "version": "5.1",
        "commit": "78e2c70921dfe2f291d302cb61d00c9ff1c9bced"
      }
    ],
    "platforms": [
      "Darwin"
    ],
    "maintainer": "anders@andersha.com",
    "actions": [
      {
        "action": "BuildXcodeWorkspaceScheme",
        "workspace": "ReactiveCocoa.xcworkspace",
        "scheme": "ReactiveCocoa-macOS",
        "destination": "generic/platform=macOS",
        "configuration": "Release",
        "tags": "sourcekit-disabled"
      },
      {
        "action": "BuildXcodeWorkspaceScheme",
        "workspace": "ReactiveCocoa.xcworkspace",
        "scheme": "ReactiveCocoa-iOS",
        "destination": "generic/platform=iOS",
        "configuration": "Release",
        "xfail": [
          {
            "issue": "rdar://problem/68590422",
            "compatibility": ["4.0", "5.1"],
            "branch": ["main", "release/5.4"],
            "configuration": "debug"
          }
        ]
      },
      {
        "action": "BuildXcodeWorkspaceScheme",
        "workspace": "ReactiveCocoa.xcworkspace",
        "scheme": "ReactiveCocoa-tvOS",
        "destination": "generic/platform=tvOS",
        "configuration": "Release",
        "xfail": [
          {
            "issue": "rdar://problem/68590422",
            "compatibility": ["4.0", "5.1"],
            "branch": ["main", "release/5.4"],
            "configuration": "debug"
          }
        ]
      },
      {
        "action": "BuildXcodeWorkspaceScheme",
        "workspace": "ReactiveCocoa.xcworkspace",
        "scheme": "ReactiveCocoa-watchOS",
        "destination": "generic/platform=watchOS",
        "configuration": "Release"
      }
    ]
  },
  {
    "repository": "Git",
    "url": "https://github.com/DeclarativeHub/ReactiveKit.git",
    "path": "ReactiveKit",
    "branch": "master",
    "compatibility": [
      {
        "version": "5.1",
        "commit": "f1fddaecf532745a3b4d34793cb2763f42de3b60"
      }
    ],
    "platforms": [
      "Darwin",
      "Linux"
    ],
    "maintainer": "srdan.rasic@gmail.com",
    "actions": [
      {
        "action": "BuildXcodeWorkspaceScheme",
        "workspace": "ReactiveKit.xcworkspace",
        "scheme": "ReactiveKit-macOS",
        "destination": "generic/platform=macOS",
        "configuration": "Release"
      },
      {
        "action": "BuildXcodeWorkspaceScheme",
        "workspace": "ReactiveKit.xcworkspace",
        "scheme": "ReactiveKit-iOS",
        "destination": "generic/platform=iOS",
        "configuration": "Release"
      },
      {
        "action": "BuildXcodeWorkspaceScheme",
        "workspace": "ReactiveKit.xcworkspace",
        "scheme": "ReactiveKit-tvOS",
        "destination": "generic/platform=tvOS",
        "configuration": "Release"
      },
      {
        "action": "BuildXcodeWorkspaceScheme",
        "workspace": "ReactiveKit.xcworkspace",
        "scheme": "ReactiveKit-watchOS",
        "destination": "generic/platform=watchOS",
        "configuration": "Release"
      },
      {
        "action": "TestXcodeWorkspaceScheme",
        "workspace": "ReactiveKit.xcworkspace",
        "scheme": "ReactiveKit-iOS",
        "destination": "platform=iOS Simulator,name=iPhone 11"
      },
      {
        "action": "BuildSwiftPackage",
        "configuration": "release",
        "tags": "swiftpm"
      },
      {
        "action": "TestSwiftPackage"
      }
    ]
  },
  {
    "repository": "Git",
    "url": "https://github.com/ReactiveCocoa/ReactiveSwift.git",
    "path": "ReactiveSwift",
    "branch": "master",
    "compatibility": [
      {
        "version": "4.0",
        "commit": "46fb4d4a8285286e54929add1d12f384675895c6"
      },
      {
        "version": "5.1",
        "commit": "e60a8b14536399613ded1c8e651aa31e1867f2ea"
      }
    ],
    "platforms": [
      "Darwin",
      "Linux"
    ],
    "maintainer": "anders@andersha.com",
    "actions": [
      {
        "action": "BuildXcodeWorkspaceScheme",
        "workspace": "ReactiveSwift.xcworkspace",
        "scheme": "ReactiveSwift-macOS",
        "destination": "generic/platform=macOS",
        "configuration": "Release",
        "tags": "sourcekit-disabled"
      },
      {
        "action": "BuildXcodeWorkspaceScheme",
        "workspace": "ReactiveSwift.xcworkspace",
        "scheme": "ReactiveSwift-iOS",
        "destination": "generic/platform=iOS",
        "configuration": "Release"
      },
      {
        "action": "BuildXcodeWorkspaceScheme",
        "workspace": "ReactiveSwift.xcworkspace",
        "scheme": "ReactiveSwift-tvOS",
        "destination": "generic/platform=tvOS",
        "configuration": "Release"
      },
      {
        "action": "BuildXcodeWorkspaceScheme",
        "workspace": "ReactiveSwift.xcworkspace",
        "scheme": "ReactiveSwift-watchOS",
        "destination": "generic/platform=watchOS",
        "configuration": "Release"
      }
    ]
  },
  {
    "repository": "Git",
    "url": "https://github.com/antitypical/Result.git",
    "path": "Result",
    "branch": "master",
    "compatibility": [
      {
        "version": "4.2",
        "commit": "2fe5b325a8a54e77c545b2f511213420da133b8c"
      },
      {
        "version": "5.0",
        "commit": "2fe5b325a8a54e77c545b2f511213420da133b8c"
      },
      {
        "version": "5.1",
        "commit": "c30700bfcab7f555bf1d386fdd609407a94f369c"
      }
    ],
    "maintainer": "matt@diephouse.com",
    "platforms": [
      "Darwin",
      "Linux"
    ],
    "actions": [
      {
        "action": "BuildSwiftPackage",
        "configuration": "release",
        "tags": "sourcekit sourcekit-smoke swiftpm"
      },
      {
        "action": "TestSwiftPackage"
      }
    ]
  },
  {
    "repository": "Git",
    "url": "https://github.com/RxSwiftCommunity/RxDataSources",
    "path": "RxDataSources",
    "branch": "master",
    "maintainer": "krunoslav.zaher@gmail.com",
    "compatibility": [
      {
        "version": "4.2",
        "commit": "5458733cb4d2a1ca6a457804921a5fac4b72fca2"
      },
      {
        "version": "5.0",
        "commit": "5458733cb4d2a1ca6a457804921a5fac4b72fca2"
      }
    ],
    "platforms": [
      "Darwin"
    ],
    "actions": [
      {
        "action": "BuildSwiftPackage",
        "configuration": "release",
        "tags": "swiftpm"
      }
    ]
  },
  {
    "repository": "Git",
    "url": "https://github.com/igor-makarov/RxReactiveObjC.git",
    "path": "RxReactiveObjC",
    "branch": "main",
    "maintainer": "igormaka@gmail.com",
    "compatibility": [
      {
        "version": "4.2",
        "commit": "ec478bb68edbb8f10a7982bcffe9f1779de4e58b"
      },
      {
        "version": "5.0",
        "commit": "ec478bb68edbb8f10a7982bcffe9f1779de4e58b"
      },
      {
        "version": "5.1",
        "commit": "ec478bb68edbb8f10a7982bcffe9f1779de4e58b"
      },
      {
        "version": "5.2",
        "commit": "ec478bb68edbb8f10a7982bcffe9f1779de4e58b"
      },
      {
        "version": "5.3",
        "commit": "ec478bb68edbb8f10a7982bcffe9f1779de4e58b"
      }
    ],
    "platforms": [
      "Darwin"
    ],
    "actions": [
      {
        "action": "BuildSwiftPackage",
        "configuration": "release"
      },
      {
        "action": "TestSwiftPackage"
      }
    ]
  },
  {
    "repository": "Git",
    "url": "https://github.com/ReactiveX/RxSwift.git",
    "path": "RxSwift",
    "branch": "master",
    "maintainer": "krunoslav.zaher@gmail.com",
    "compatibility": [
      {
        "version": "5.1",
        "commit": "70b8a33c5c3f4c3b15ebf10b638d2b15cfafb814"
      }
    ],
    "platforms": [
      "Darwin"
    ],
    "actions": [
      {
        "action": "BuildXcodeWorkspaceScheme",
        "workspace": "Rx.xcworkspace",
        "scheme": "RxSwift",
        "destination": "platform=macOS",
        "configuration": "Release",
        "tags": "sourcekit-disabled"
      },
      {
        "action": "BuildXcodeWorkspaceScheme",
        "workspace": "Rx.xcworkspace",
        "scheme": "RxSwift",
        "destination": "generic/platform=iOS",
        "configuration": "Release"
      },
      {
        "action": "BuildXcodeWorkspaceScheme",
        "workspace": "Rx.xcworkspace",
        "scheme": "RxSwift",
        "destination": "generic/platform=tvOS",
        "configuration": "Release"
      },
      {
        "action": "BuildXcodeWorkspaceScheme",
        "workspace": "Rx.xcworkspace",
        "scheme": "RxSwift",
        "destination": "generic/platform=watchOS",
        "configuration": "Release"
      },
      {
        "action": "BuildXcodeWorkspaceScheme",
        "workspace": "Rx.xcworkspace",
        "scheme": "RxCocoa",
        "destination": "platform=macOS",
        "configuration": "Release",
        "tags": "sourcekit-disabled",
        "xfail": {
          "issue": "https://bugs.swift.org/browse/SR-11141",
          "compatibility": "5.1",
          "branch": ["main", "release/5.3", "release/5.4"]
        }
      },
      {
        "action": "BuildXcodeWorkspaceScheme",
        "workspace": "Rx.xcworkspace",
        "scheme": "RxCocoa",
        "destination": "generic/platform=iOS",
        "configuration": "Release"
      },
      {
        "action": "BuildXcodeWorkspaceScheme",
        "workspace": "Rx.xcworkspace",
        "scheme": "RxCocoa",
        "destination": "generic/platform=tvOS",
        "configuration": "Release"
      },
      {
        "action": "BuildXcodeWorkspaceScheme",
        "workspace": "Rx.xcworkspace",
        "scheme": "RxCocoa",
        "destination": "generic/platform=watchOS",
        "configuration": "Release"
      },
      {
        "action": "BuildXcodeWorkspaceScheme",
        "workspace": "Rx.xcworkspace",
        "scheme": "RxBlocking",
        "destination": "platform=macOS",
        "configuration": "Release",
        "tags": "sourcekit-disabled"
      },
      {
        "action": "BuildXcodeWorkspaceScheme",
        "workspace": "Rx.xcworkspace",
        "scheme": "RxBlocking",
        "destination": "generic/platform=iOS",
        "configuration": "Release"
      },
      {
        "action": "BuildXcodeWorkspaceScheme",
        "workspace": "Rx.xcworkspace",
        "scheme": "RxBlocking",
        "destination": "generic/platform=tvOS",
        "configuration": "Release"
      },
      {
        "action": "BuildXcodeWorkspaceScheme",
        "workspace": "Rx.xcworkspace",
        "scheme": "RxBlocking",
        "destination": "generic/platform=watchOS",
        "configuration": "Release"
      },
      {
        "action": "BuildXcodeWorkspaceScheme",
        "workspace": "Rx.xcworkspace",
        "scheme": "RxTest",
        "destination": "platform=macOS",
        "configuration": "Release",
        "tags": "sourcekit-disabled"
      },
      {
        "action": "BuildXcodeWorkspaceScheme",
        "workspace": "Rx.xcworkspace",
        "scheme": "RxTest",
        "destination": "generic/platform=iOS",
        "configuration": "Release"
      },
      {
        "action": "BuildXcodeWorkspaceScheme",
        "workspace": "Rx.xcworkspace",
        "scheme": "RxTest",
        "destination": "generic/platform=tvOS",
        "configuration": "Release"
      }
    ]
  },
  {
    "repository": "Git",
    "url": "https://github.com/Bouke/SRP.git",
    "path": "SRP",
    "branch": "master",
    "maintainer": "bouke@haarsma.eu",
    "compatibility": [
      {
        "version": "4.0",
        "commit": "b166838d4cf9218933c03151d62e50772460f95e"
      },
      {
        "version": "5.1",
        "commit": "8d2561b17fbac2eecd024dc6906777341307951d"
      }
    ],
    "platforms": [
      "Darwin"
    ],
    "actions": [
      {
        "action": "BuildSwiftPackage",
        "configuration": "release",
        "tags": "sourcekit-disabled swiftpm",
        "xfail": [
            {
                "issue": "https://bugs.swift.org/browse/SR-13190",
                "compatibility": ["4.0", "5.1"],
                "branch": ["main", "release/5.4"]
            }
        ]
      },
      {
        "action": "TestSwiftPackage"
      }
    ]
  },
  {
    "repository": "Git",
    "url": "https://github.com/nodes-ios/Serpent.git",
    "path": "Serpent",
    "branch": "master",
    "maintainer": "ios@nodes.dk",
    "compatibility": [
      {
        "version": "4.2",
        "commit": "61d72cd2fbe8a0e9ab69878eb585a99eb15859cc"
      },
      {
        "version": "5.0",
        "commit": "61d72cd2fbe8a0e9ab69878eb585a99eb15859cc"
      },
      {
        "version": "5.1",
        "commit": "61d72cd2fbe8a0e9ab69878eb585a99eb15859cc"
      }
    ],
    "platforms": [
      "Darwin",
      "Linux"
    ],
    "actions": [
      {
        "action": "BuildSwiftPackage",
        "configuration": "release",
        "tags": "sourcekit-disabled swiftpm"
      }
    ]
  },
  {
    "repository": "Git",
    "url": "https://github.com/krzysztofzablocki/Sourcery.git",
    "path": "Sourcery",
    "branch": "master",
    "maintainer": "krzysztof.zablocki@pixle.pl",
    "compatibility": [
      {
        "version": "5.1",
        "commit": "6e7daf6065bc21f2be038c00fcaac520fe473b9c"
      }
    ],
    "platforms": [
      "Darwin"
    ],
    "actions": [
      {
        "action": "BuildSwiftPackage",
        "configuration": "release",
        "tags": "sourcekit-disabled swiftpm"
      },
      {
        "action": "TestSwiftPackage"
      }
    ]
  },
  {
    "repository": "Git",
    "url": "https://github.com/daltoniam/Starscream",
    "path": "Starscream",
    "branch": "master",
    "maintainer": "daltoniam@gmail.com",
    "compatibility": [
      {
        "version": "4.0",
        "commit": "114e5df9b6251970a069e8f1c0cbb5802759f0a9"
      },
      {
        "version": "5.1",
        "commit": "a2ed45c0b2f996cb8c335c4f270ecc68c3bd4c0f"
      }
    ],
    "platforms": [
      "Darwin"
    ],
    "actions": [
      {
        "action": "BuildXcodeProjectScheme",
        "project": "examples/AutobahnTest/Autobahn.xcodeproj",
        "scheme": "Starscream",
        "destination": "generic/platform=iOS",
        "configuration": "Release"
      },
      {
        "action": "BuildXcodeProjectScheme",
        "project": "examples/SimpleTest/SimpleTest.xcodeproj",
        "scheme": "Starscream",
        "destination": "generic/platform=iOS",
        "configuration": "Release"
      },
      {
        "action": "BuildXcodeProjectScheme",
        "project": "Starscream.xcodeproj",
        "scheme": "Starscream",
        "destination": "generic/platform=iOS",
        "configuration": "Release",
        "tags": "sourcekit-disabled"
      }
    ]
  },
  {
    "repository": "Git",
    "url": "https://github.com/mattt/Surge",
    "path": "Surge",
    "branch": "master",
    "maintainer": "rfdickerson@gmail.com",
    "compatibility": [
      {
        "version": "4.2",
        "commit": "38a328eefe5ffef13d28dcb2804d2772aecf6107"
      },
      {
        "version": "5.0",
        "commit": "38a328eefe5ffef13d28dcb2804d2772aecf6107"
      },
      {
        "version": "5.1",
        "commit": "63da6b60f71c461a925450e8003bb419363d5b4d"
      }
    ],
    "platforms": [
      "Darwin"
    ],
    "actions": [
      {
        "action": "BuildXcodeProjectScheme",
        "project": "Surge.xcodeproj",
        "scheme": "Surge-iOS",
        "destination": "generic/platform=iOS",
        "configuration": "Release"
      },
      {
        "action": "BuildXcodeProjectScheme",
        "project": "Surge.xcodeproj",
        "scheme": "Surge-macOS",
        "destination": "generic/platform=macOS",
        "configuration": "Release",
        "tags": "sourcekit-disabled"
      },
      {
        "action": "BuildXcodeProjectScheme",
        "project": "Surge.xcodeproj",
        "scheme": "Surge-tvOS",
        "destination": "generic/platform=tvOS",
        "configuration": "Release"
      },
      {
        "action": "BuildXcodeProjectScheme",
        "project": "Surge.xcodeproj",
        "scheme": "Surge-watchOS",
        "destination": "generic/platform=watchOS",
        "configuration": "Release"
      }
    ]
  },
  {
    "repository": "Git",
    "url": "https://github.com/apple/swift-algorithms",
    "path": "swift-algorithms",
    "branch": "main",
    "maintainer": "natecook@apple.com",
    "compatibility": [
      {
        "version": "5.2",
        "commit": "3864606e00177c3438db075df56659cdfbc01ca8"
      }
    ],
    "platforms": [
      "Darwin"
    ],
    "actions": [
      {
        "action": "BuildSwiftPackage",
        "configuration": "release",
        "tags": "swiftpm"
      },
      {
        "action": "TestSwiftPackage"
      }
    ]
  },
  {
    "repository": "Git",
    "url": "https://github.com/apple/swift-argument-parser",
    "path": "swift-argument-parser",
    "branch": "main",
    "maintainer": "natecook@apple.com",
    "compatibility": [
      {
        "version": "5.2",
        "commit": "41f5fe52a34b2c7b9938996387fabfaca21918bd"
      }
    ],
    "platforms": [
      "Darwin"
    ],
    "actions": [
      {
        "action": "BuildSwiftPackage",
        "configuration": "release",
        "tags": "swiftpm"
      },
      {
        "action": "TestSwiftPackage"
      }
    ]
  },
  {
    "repository": "Git",
    "url": "https://github.com/malcommac/SwiftDate",
    "path": "SwiftDate",
    "branch": "master",
    "maintainer": "me@danielemargutti.com",
    "compatibility": [
      {
        "version": "4.0",
        "commit": "744a8ce947f71e951e9f0f240b07d1a4f1f8b84e"
      },
      {
        "version": "5.0",
        "commit": "a462ce32f65881c68525e34d982d20d300cbf6d9"
      }
    ],
    "platforms": [
      "Darwin"
    ],
    "actions": [
      {
        "action": "BuildXcodeProjectScheme",
        "project": "SwiftDate.xcodeproj",
        "scheme": "SwiftDate-iOS",
        "destination": "generic/platform=iOS",
        "configuration": "Release"
      },
      {
        "action": "BuildXcodeProjectScheme",
        "project": "SwiftDate.xcodeproj",
        "scheme": "SwiftDate-macOS",
        "destination": "generic/platform=macOS",
        "configuration": "Release",
        "tags": "sourcekit-disabled"
      },
      {
        "action": "BuildXcodeProjectScheme",
        "project": "SwiftDate.xcodeproj",
        "scheme": "SwiftDate-tvOS",
        "destination": "generic/platform=tvOS",
        "configuration": "Release"
      },
      {
        "action": "BuildXcodeProjectScheme",
        "project": "SwiftDate.xcodeproj",
        "scheme": "SwiftDate-watchOS",
        "destination": "generic/platform=watchOS",
        "configuration": "Release"
      }
    ]
  },
  {
    "repository": "Git",
    "url": "https://github.com/nicklockwood/SwiftFormat.git",
    "path": "SwiftFormat",
    "branch": "master",
    "compatibility": [
      {
        "version": "4.2",
        "commit": "d42194f66bfb0e721037a2fac28cd2402bb68f68"
      }
    ],
    "maintainer": "nick@charcoaldesign.co.uk",
    "platforms": [
      "Darwin",
      "Linux"
    ],
    "actions": [
      {
        "action": "BuildSwiftPackage",
        "configuration": "release"
      },
      {
        "action": "TestSwiftPackage"
      }
    ]
  },
  {
    "repository": "Git",
    "url": "https://github.com/davecom/SwiftGraph.git",
    "path": "SwiftGraph",
    "branch": "master",
    "maintainer": "david@oaksnow.com",
    "compatibility": [
      {
        "version": "4.0",
        "commit": "6c8c5d699db17f3726776656a09f058bb29d76ec"
      },
      {
        "version": "4.2",
        "commit": "f4948e01657156afbf0687cd4113990dd3c0971d"
      },
      {
        "version": "5.1",
        "commit": "872092a1285fc61f03bd886f01822145eb13fde4"
      }
    ],
    "platforms": [
      "Darwin",
      "Linux"
    ],
    "actions": [
      {
        "action": "BuildSwiftPackage",
        "configuration": "release",
        "tags": "sourcekit-disabled swiftpm"
      }
    ]
  },
  {
    "repository": "Git",
    "url": "https://github.com/realm/SwiftLint.git",
    "path": "SwiftLint",
    "branch": "master",
    "compatibility": [
      {
        "version": "4.0",
        "commit": "60f98ec50d74c6e6aa7c527493d844960653f3a6"
      },
      {
        "version": "4.2",
        "commit": "60f98ec50d74c6e6aa7c527493d844960653f3a6"
      },
      {
        "version": "5.0",
        "commit": "60f98ec50d74c6e6aa7c527493d844960653f3a6"
      },
      {
        "version": "5.1",
        "commit": "ac8abbb3a72874eb1dedd6305ab9560e9d096eb4"
      }
    ],
    "maintainer": "jp@jpsim.com",
    "platforms": [
      "Darwin",
      "Linux"
    ],
    "actions": [
      {
        "action": "BuildSwiftPackage",
        "configuration": "release",
        "tags": "sourcekit-disabled swiftpm"
      },
      {
        "action": "TestSwiftPackage"
      }
    ]
  },
  {
    "repository": "Git",
    "url": "https://github.com/SwifterSwift/SwifterSwift.git",
    "path": "SwifterSwift",
    "branch": "master",
    "maintainer": "omaralbeik@gmail.com",
    "compatibility": [
      {
        "version": "4.0",
        "commit": "d3c3fdba03cd876baf3c7f675f03ad7c3f32c811"
      },
      {
        "version": "5.1",
        "commit": "ccdc4e4d8c116de133c993370c81263b87c5a4d6"
      }
    ],
    "platforms": [
      "Darwin"
    ],
    "actions": [
      {
        "action": "BuildXcodeWorkspaceScheme",
        "workspace": "SwifterSwift.xcworkspace",
        "scheme": "SwifterSwift-iOS",
        "destination": "generic/platform=iOS",
        "configuration": "Release"
      },
      {
        "action": "BuildXcodeWorkspaceScheme",
        "workspace": "SwifterSwift.xcworkspace",
        "scheme": "SwifterSwift-macOS",
        "destination": "generic/platform=macOS",
        "configuration": "Release",
        "tags": "sourcekit-disabled"
      },
      {
        "action": "BuildXcodeWorkspaceScheme",
        "workspace": "SwifterSwift.xcworkspace",
        "scheme": "SwifterSwift-tvOS",
        "destination": "generic/platform=tvOS",
        "configuration": "Release"
      },
      {
        "action": "BuildXcodeWorkspaceScheme",
        "workspace": "SwifterSwift.xcworkspace",
        "scheme": "SwifterSwift-watchOS",
        "destination": "generic/platform=watchOS",
        "configuration": "Release"
      },
      {
        "action": "TestXcodeWorkspaceScheme",
        "workspace": "SwifterSwift.xcworkspace",
        "scheme": "SwifterSwift-iOSTests",
        "destination": "platform=iOS Simulator,name=iPhone 7,OS=10.2"
      },
      {
        "action": "TestXcodeWorkspaceScheme",
        "workspace": "SwifterSwift.xcworkspace",
        "scheme": "SwifterSwift-tvOSTests",
        "destination": "platform=tvOS Simulator,name=Apple TV 1080p"
      },
      {
        "action": "TestXcodeWorkspaceScheme",
        "workspace": "SwifterSwift.xcworkspace",
        "scheme": "SwifterSwift-macOSTests",
        "destination": "platform=macOS"
      }
    ]
  },
  {
    "repository": "Git",
    "url": "https://github.com/dfunckt/swift-futures",
    "path": "swift-futures",
    "branch": "master",
    "maintainer": "akiskesoglou@gmail.com",
    "compatibility": [
      {
        "version": "5.0",
        "commit": "68500e5501ca9986e996e16736496b5b2491af87"
      },
      {
        "version": "5.1",
        "commit": "68500e5501ca9986e996e16736496b5b2491af87"
      }
    ],
    "platforms": [
      "Darwin",
      "Linux"
    ],
    "actions": [
      {
        "action": "BuildSwiftPackage",
        "configuration": "release",
        "tags": "sourcekit-disabled swiftpm"
      },
      {
        "action": "TestSwiftPackage"
      }
    ]
  },
  {
    "repository": "Git",
    "url": "https://github.com/apple/swift-nio",
    "path": "swift-nio",
    "branch": "master",
    "maintainer": "johannesweiss@apple.com",
    "compatibility": [
      {
        "version": "4.2",
        "commit": "381fd99df2a2a95a13172b4b18880d4217274e23"
      },
      {
        "version": "5.0",
        "commit": "da23f751eee0d8287cc62824f6e0bc1f3ba2c0b6"
      },
      {
        "version": "5.1",
        "commit": "5f8d3f0b404a12d459f294fdd5b3740e5b6aa8d4"
      }
    ],
    "platforms": [
      "Darwin",
      "Linux"
    ],
    "actions": [
      {
        "action": "BuildSwiftPackage",
        "configuration": "release",
        "tags": "sourcekit-disabled swiftpm"
      },
      {
        "action": "TestSwiftPackage"
      }
    ]
  },
  {
    "repository": "Git",
    "url": "https://github.com/apple/swift-log",
    "path": "swift-log",
    "branch": "main",
    "maintainer": "ktoso@apple.com",
    "compatibility": [
      {
        "version": "5.0",
        "commit": "16cfcc60e49d940c93367e5fe0e0533bd27e9733"
      },
      {
        "version": "5.2",
        "commit": "16cfcc60e49d940c93367e5fe0e0533bd27e9733"
      }
    ],
    "platforms": [
      "Darwin",
      "Linux"
    ],
    "actions": [
      {
        "action": "BuildSwiftPackage",
        "configuration": "release",
        "tags": "sourcekit-disabled swiftpm"
      },
      {
        "action": "TestSwiftPackage"
      }
    ]
  },
  {
    "repository": "Git",
    "url": "https://github.com/apple/swift-nio-http2",
    "path": "swift-nio-http2",
    "branch": "master",
    "maintainer": "johannesweiss@apple.com",
    "compatibility": [
      {
        "version": "5.0",
        "commit": "492a77b1867c2d31b08a3d7db63de59a8e2399ac"
      }
    ],
    "platforms": [
      "Darwin",
      "Linux"
    ],
    "actions": [
      {
        "action": "BuildSwiftPackage",
        "configuration": "release",
        "tags": "sourcekit-disabled swiftpm"
      },
      {
        "action": "TestSwiftPackage"
      }
    ]
  },
  {
    "repository": "Git",
    "url": "https://github.com/apple/swift-metrics",
    "path": "swift-metrics",
    "branch": "main",
    "maintainer": "ktoso@apple.com",
    "compatibility": [
      {
        "version": "5.0",
        "commit": "68e6cb29387754df21d96cb35d09b6ad0f59300f"
      },
      {
        "version": "5.2",
        "commit": "68e6cb29387754df21d96cb35d09b6ad0f59300f"
      }
    ],
    "platforms": [
      "Darwin",
      "Linux"
    ],
    "actions": [
      {
        "action": "BuildSwiftPackage",
        "configuration": "release",
        "tags": "sourcekit-disabled swiftpm"
      },
      {
        "action": "TestSwiftPackage"
      }
    ]
  },
  {
    "repository": "Git",
    "url": "https://github.com/apple/swift-nio-extras",
    "path": "swift-nio-extras",
    "branch": "master",
    "maintainer": "johannesweiss@apple.com",
    "compatibility": [
      {
        "version": "4.2",
        "commit": "0dbd54199d06c80a35b441c39ac2ef1b78778740"
      },
      {
        "version": "5.0",
        "commit": "66f9a509ed3cc56b6eb367515e421beca4a0af53"
      }
    ],
    "platforms": [
      "Darwin",
      "Linux"
    ],
    "actions": [
      {
        "action": "BuildSwiftPackage",
        "configuration": "release",
        "tags": "sourcekit-disabled swiftpm"
      },
      {
        "action": "TestSwiftPackage"
      }
    ]
  },
  {
    "repository": "Git",
    "url": "https://github.com/apple/swift-nio-ssl",
    "path": "swift-nio-ssl",
    "branch": "master",
    "maintainer": "johannesweiss@apple.com",
    "compatibility": [
      {
        "version": "5.0",
        "commit": "16de4b45c7cbe9815f995dd1539e6b7c4f0980a5"
      }
    ],
    "platforms": [
      "Darwin",
      "Linux"
    ],
    "actions": [
      {
        "action": "BuildSwiftPackage",
        "configuration": "release",
        "tags": "sourcekit-disabled swiftpm"
      },
      {
        "action": "TestSwiftPackage"
      }
    ]
  },
  {
    "repository": "Git",
<<<<<<< HEAD
    "url": "https://github.com/apple/swift-distributed-tracing",
    "path": "swift-distributed-tracing",
    "branch": "main",
    "maintainer": "ktoso@apple.com",
    "compatibility": [
      {
        "version": "5.0",
        "commit": "73f2b523f0f1b04b0c58979a10fafc7860819889"
      },
      {
        "version": "5.2",
        "commit": "73f2b523f0f1b04b0c58979a10fafc7860819889"
      }
    ],
    "platforms": [
      "Darwin",
      "Linux"
=======
    "url": "https://github.com/apple/swift-system",
    "path": "swift-system",
    "branch": "main",
    "maintainer": "milseman@apple.com",
    "compatibility": [
      {
        "version": "5.2",
        "commit": "0627d28e6ae514940c6ee061acfd36a3c231b87f"
      }
    ],
    "platforms": [
      "Darwin"
>>>>>>> 5cb8d1d8
    ],
    "actions": [
      {
        "action": "BuildSwiftPackage",
        "configuration": "release",
<<<<<<< HEAD
        "tags": "sourcekit-disabled swiftpm"
=======
        "tags": "swiftpm"
>>>>>>> 5cb8d1d8
      },
      {
        "action": "TestSwiftPackage"
      }
    ]
  },
  {
    "repository": "Git",
    "url": "https://github.com/SwiftyJSON/SwiftyJSON.git",
    "path": "SwiftyJSON",
    "branch": "master",
    "maintainer": "wongzigii@gmail.com",
    "compatibility": [
      {
        "version": "4.2",
        "commit": "b93c5d2bd883959262b4c7aabe333667dadb1ab0"
      },
      {
        "version": "5.0",
        "commit": "b93c5d2bd883959262b4c7aabe333667dadb1ab0"
      },
      {
        "version": "5.1",
        "commit": "bad5f2f94a71216a32c030a3586bdcfc1f7e660b"
      }
    ],
    "platforms": [
      "Darwin"
    ],
    "actions": [
      {
        "action": "BuildXcodeWorkspaceScheme",
        "workspace": "SwiftyJSON.xcworkspace",
        "scheme": "SwiftyJSON macOS",
        "destination": "platform=macOS",
        "configuration": "Release"
      },
      {
        "action": "BuildXcodeWorkspaceScheme",
        "workspace": "SwiftyJSON.xcworkspace",
        "scheme": "SwiftyJSON iOS",
        "destination": "generic/platform=iOS",
        "configuration": "Release"
      },
      {
        "action": "BuildXcodeWorkspaceScheme",
        "workspace": "SwiftyJSON.xcworkspace",
        "scheme": "SwiftyJSON tvOS",
        "destination": "generic/platform=tvOS",
        "configuration": "Release"
      },
      {
        "action": "BuildXcodeWorkspaceScheme",
        "workspace": "SwiftyJSON.xcworkspace",
        "scheme": "SwiftyJSON watchOS",
        "destination": "generic/platform=watchOS",
        "configuration": "Release"
      },
      {
        "action": "TestXcodeWorkspaceScheme",
        "workspace": "SwiftyJSON.xcworkspace",
        "scheme": "SwiftyJSON OSX",
        "destination": "platform=macOS"
      },
      {
        "action": "TestXcodeWorkspaceScheme",
        "workspace": "SwiftyJSON.xcworkspace",
        "scheme": "SwiftyJSON iOS",
        "destination": "platform=iOS Simulator,name=iPhone 7"
      },
      {
        "action": "TestXcodeWorkspaceScheme",
        "workspace": "SwiftyJSON.xcworkspace",
        "scheme": "SwiftyJSON tvOS",
        "destination": "platform=tvOS Simulator,name=Apple TV 1080p"
      }
    ]
  },
  {
    "repository": "Git",
    "url": "https://github.com/bizz84/SwiftyStoreKit",
    "path": "SwiftyStoreKit",
    "branch": "master",
    "maintainer": "bizz84@gmail.com",
    "compatibility": [
      {
        "version": "4.0",
        "commit": "eaa51b729fba905131c0eb534293895846272a63"
      },
      {
        "version": "5.1",
        "commit": "cf0d743f5569233b64112404186655e0a43d7dd6"
      }
    ],
    "platforms": [
      "Darwin"
    ],
    "actions": [
      {
        "action": "BuildXcodeProjectTarget",
        "project": "SwiftyStoreKit.xcodeproj",
        "target": "SwiftyStoreKit_iOS",
        "destination": "generic/platform=iOS",
        "configuration": "Release"
      },
      {
        "action": "BuildXcodeProjectTarget",
        "project": "SwiftyStoreKit.xcodeproj",
        "target": "SwiftyStoreKit_macOS",
        "destination": "generic/platform=macOS",
        "configuration": "Release",
        "tags": "sourcekit-disabled"
      },
      {
        "action": "BuildXcodeProjectTarget",
        "project": "SwiftyStoreKit.xcodeproj",
        "target": "SwiftyStoreKit_tvOS",
        "destination": "generic/platform=tvOS",
        "configuration": "Release"
      }
    ]
  },
  {
    "repository": "Git",
    "url": "https://github.com/pointfreeco/swift-tagged.git",
    "path": "Tagged",
    "branch": "master",
    "maintainer": "support@pointfree.co",
    "compatibility": [
      {
        "version": "5.1",
        "commit": "926e8e0c3d893481b94b418118898a8b9e530353"
      }
    ],
    "platforms": [
      "Darwin",
      "Linux"
    ],
    "actions": [
      {
        "action": "BuildXcodeWorkspaceScheme",
        "workspace": "Tagged.xcworkspace",
        "scheme": "Tagged_macOS",
        "destination": "generic/platform=macOS",
        "configuration": "Release"
      },
      {
        "action": "BuildXcodeWorkspaceScheme",
        "workspace": "Tagged.xcworkspace",
        "scheme": "Tagged_iOS",
        "destination": "generic/platform=iOS",
        "configuration": "Release"
      },
      {
        "action": "BuildXcodeWorkspaceScheme",
        "workspace": "Tagged.xcworkspace",
        "scheme": "Tagged_tvOS",
        "destination": "generic/platform=tvOS",
        "configuration": "Release"
      },
      {
        "action": "BuildXcodeWorkspaceScheme",
        "workspace": "Tagged.xcworkspace",
        "scheme": "Tagged_watchOS",
        "destination": "generic/platform=watchOS",
        "configuration": "Release"
      },
      {
        "action": "BuildSwiftPackage",
        "configuration": "release",
        "tags": "swiftpm"
      },
      {
        "action": "TestSwiftPackage"
      }
    ]
  },
  {
    "repository": "Git",
    "url": "https://github.com/devxoul/Then.git",
    "path": "Then",
    "branch": "master",
    "maintainer": "devxoul@gmail.com",
    "compatibility": [
      {
        "version": "4.2",
        "commit": "3edb1c0f557506d845362fda6d8564718435bfb1"
      },
      {
        "version": "5.0",
        "commit": "3edb1c0f557506d845362fda6d8564718435bfb1"
      },
      {
        "version": "5.1",
        "commit": "96cbf16a252a504c6a1837ed37a42425fbc6555e"
      }
    ],
    "platforms": [
      "Darwin"
    ],
    "actions": [
      {
        "action": "BuildSwiftPackage",
        "configuration": "release",
        "tags": "sourcekit-disabled swiftpm"
      },
      {
        "action": "TestSwiftPackage"
      }
    ]
  },
  {
    "repository": "Git",
    "url": "https://github.com/intelygenz/Kommander-iOS.git",
    "path": "kommander",
    "branch": "master",
    "maintainer": "alejandro.ruperez@intelygenz.com",
    "compatibility": [
      {
        "version": "4.2",
        "commit": "03555e5e2a517f977ba8736172115f0db2c645a8"
      },
      {
        "version": "5.0",
        "commit": "03555e5e2a517f977ba8736172115f0db2c645a8"
      },
      {
        "version": "5.1",
        "commit": "03555e5e2a517f977ba8736172115f0db2c645a8"
      }
    ],
    "platforms": [
      "Darwin"
    ],
    "actions": [
      {
        "action": "BuildXcodeWorkspaceScheme",
        "workspace": "Kommander.xcworkspace",
        "scheme": "Kommander",
        "destination": "generic/platform=iOS",
        "configuration": "Release"
      },
      {
        "action": "BuildXcodeWorkspaceScheme",
        "workspace": "Kommander.xcworkspace",
        "scheme": "Kommander macOS",
        "destination": "generic/platform=macOS",
        "configuration": "Release",
        "tags": "sourcekit-disabled"
      },
      {
        "action": "BuildXcodeWorkspaceScheme",
        "workspace": "Kommander.xcworkspace",
        "scheme": "Kommander tvOS",
        "destination": "generic/platform=tvOS",
        "configuration": "Release"
      },
      {
        "action": "BuildXcodeWorkspaceScheme",
        "workspace": "Kommander.xcworkspace",
        "scheme": "Kommander watchOS",
        "destination": "generic/platform=watchOS",
        "configuration": "Release"
      }
    ]
  },
  {
    "repository": "Git",
    "url": "https://github.com/alexruperez/LaunchScreenSnapshot.git",
    "path": "launchscreensnapshot",
    "branch": "master",
    "maintainer": "contact@alexruperez.com",
    "compatibility": [
      {
        "version": "4.0",
        "commit": "f168b4fd2757cbda7092c3db8685dc2854b80003"
      },
      {
        "version": "5.1",
        "commit": "a4dcad1fd70e8ac41621e80dd606cbe74dd0c410"
      }
    ],
    "platforms": [
      "Darwin"
    ],
    "actions": [
      {
        "action": "BuildXcodeWorkspaceScheme",
        "workspace": "LaunchScreenSnapshot.xcworkspace",
        "scheme": "LaunchScreenSnapshot",
        "destination": "generic/platform=iOS",
        "configuration": "Release",
        "tags": "sourcekit-disabled"
      }
    ]
  },
  {
    "repository": "Git",
    "url": "https://github.com/lyft/mapper.git",
    "path": "mapper",
    "branch": "master",
    "maintainer": "k@keith.so",
    "compatibility": [
      {
        "version": "4.0",
        "commit": "d501cb83be55d67779dd2dc3e2dea53fdf78c39d"
      },
      {
        "version": "4.2",
        "commit": "d501cb83be55d67779dd2dc3e2dea53fdf78c39d"
      },
      {
        "version": "5.0",
        "commit": "d501cb83be55d67779dd2dc3e2dea53fdf78c39d"
      },
      {
        "version": "5.1",
        "commit": "877dc54e709058ba1698da1417dd1b92fcb4085d"
      }
    ],
    "platforms": [
      "Darwin"
    ],
    "actions": [
      {
        "action": "BuildXcodeProjectTarget",
        "project": "Mapper.xcodeproj",
        "target": "Mapper",
        "destination": "generic/platform=iOS",
        "configuration": "Release"
      },
      {
        "action": "BuildXcodeProjectTarget",
        "project": "Mapper.xcodeproj",
        "target": "Mapper",
        "destination": "generic/platform=macOS",
        "configuration": "Release",
        "tags": "sourcekit-disabled"
      },
      {
        "action": "BuildXcodeProjectTarget",
        "project": "Mapper.xcodeproj",
        "target": "Mapper",
        "destination": "generic/platform=tvOS",
        "configuration": "Release"
      },
      {
        "action": "BuildXcodeProjectTarget",
        "project": "Mapper.xcodeproj",
        "target": "Mapper",
        "destination": "generic/platform=watchOS",
        "configuration": "Release"
      },
      {
        "action": "BuildSwiftPackage",
        "configuration": "release",
        "tags": "swiftpm"
      },
      {
        "action": "TestSwiftPackage"
      }
    ]
  },
  {
    "repository": "Git",
    "url": "https://github.com/bustoutsolutions/siesta.git",
    "path": "siesta-legacy",
    "branch": "master",
    "compatibility": [
      {
        "version": "4.0",
        "commit": "926127231446fc5c1c8c3236033914a4006ab9a2"
      }
    ],
    "maintainer": "cantrell@pobox.com",
    "platforms": [
      "Darwin"
    ],
    "actions": [
      {
        "action": "BuildXcodeProjectTarget",
        "project": "Siesta.xcodeproj",
        "target": "Siesta iOS",
        "destination": "generic/platform=iOS",
        "configuration": "Release"
      },
      {
        "action": "BuildXcodeProjectTarget",
        "project": "Siesta.xcodeproj",
        "target": "Siesta macOS",
        "destination": "generic/platform=macOS",
        "configuration": "Release",
        "tags": "sourcekit-disabled"
      },
      {
        "action": "BuildXcodeProjectTarget",
        "project": "Siesta.xcodeproj",
        "target": "SiestaUI iOS",
        "destination": "generic/platform=iOS",
        "configuration": "Release"
      },
      {
        "action": "BuildXcodeProjectTarget",
        "project": "Siesta.xcodeproj",
        "target": "SiestaUI macOS",
        "destination": "generic/platform=macOS",
        "configuration": "Release",
        "tags": "sourcekit-disabled"
      }
    ]
  },
  {
    "repository": "Git",
    "url": "https://github.com/bustoutsolutions/siesta.git",
    "path": "siesta",
    "branch": "master",
    "compatibility": [
      {
        "version": "5.1",
        "commit": "cb9c1bf6dbb89028798b9179fe4d1e1762586057"
      }
    ],
    "maintainer": "cantrell@pobox.com",
    "platforms": [
      "Darwin"
    ],
    "actions": [
      {
        "action": "BuildXcodeProjectTarget",
        "project": "Siesta.xcodeproj",
        "target": "Siesta iOS",
        "destination": "generic/platform=iOS",
        "configuration": "Release"
      },
      {
        "action": "BuildXcodeProjectTarget",
        "project": "Siesta.xcodeproj",
        "target": "Siesta macOS",
        "destination": "generic/platform=macOS",
        "configuration": "Release",
        "tags": "sourcekit-disabled"
      },
      {
        "action": "BuildXcodeProjectTarget",
        "project": "Siesta.xcodeproj",
        "target": "SiestaUI iOS",
        "destination": "generic/platform=iOS",
        "configuration": "Release"
      },
      {
        "action": "BuildXcodeProjectTarget",
        "project": "Siesta.xcodeproj",
        "target": "SiestaUI macOS",
        "destination": "generic/platform=macOS",
        "configuration": "Release",
        "tags": "sourcekit-disabled"
      },
      {
        "action": "BuildSwiftPackage",
        "configuration": "release",
        "tags": "sourcekit-disabled swiftpm"
      },
      {
        "action": "TestSwiftPackage"
      }
    ]
  },
  {
    "repository": "Git",
    "url": "https://github.com/vapor/console.git",
    "path": "vapor_console",
    "branch": "master",
    "maintainer": "tanner@vapor.codes",
    "compatibility": [
      {
        "version": "4.2",
        "commit": "5b9796d39f201b3dd06800437abd9d774a455e57"
      },
      {
        "version": "5.0",
        "commit": "5b9796d39f201b3dd06800437abd9d774a455e57"
      },
      {
        "version": "5.1",
        "commit": "fcd8c1a073536fb074dba12c988c1307ee951c96"
      }
    ],
    "platforms": [
      "Darwin",
      "Linux"
    ],
    "actions": [
      {
        "action": "BuildSwiftPackage",
        "configuration": "release",
        "tags": "sourcekit-disabled swiftpm"
      }
    ]
  },
  {
    "repository": "Git",
    "url": "https://github.com/vapor/core.git",
    "path": "vapor_core",
    "branch": "master",
    "maintainer": "tanner@vapor.codes",
    "compatibility": [
      {
        "version": "4.2",
        "commit": "08a5764af95ccf0a08d0a510358c18628736070d"
      },
      {
        "version": "5.0",
        "commit": "08a5764af95ccf0a08d0a510358c18628736070d"
      },
      {
        "version": "5.1",
        "commit": "c64f63cb21631010952f7abfef719d376ab6a441"
      }
    ],
    "platforms": [
      "Darwin",
      "Linux"
    ],
    "actions": [
      {
        "action": "BuildSwiftPackage",
        "configuration": "release",
        "tags": "sourcekit-disabled swiftpm"
      }
    ]
  },
  {
    "repository": "Git",
    "url": "https://github.com/vapor/database-kit.git",
    "path": "vapor_database-kit",
    "branch": "master",
    "maintainer": "tanner@vapor.codes",
    "compatibility": [
      {
        "version": "4.2",
        "commit": "3a17dbbe9be5f8c37703e4b7982c1332ad6b00c4"
      },
      {
        "version": "5.0",
        "commit": "3a17dbbe9be5f8c37703e4b7982c1332ad6b00c4"
      }
    ],
    "platforms": [
      "Darwin",
      "Linux"
    ],
    "actions": [
      {
        "action": "BuildSwiftPackage",
        "configuration": "release",
        "tags": "sourcekit-disabled swiftpm"
      }
    ]
  },
  {
    "repository": "Git",
    "url": "https://github.com/vapor/multipart.git",
    "path": "vapor_multipart",
    "branch": "master",
    "maintainer": "tanner@vapor.codes",
    "compatibility": [
      {
        "version": "4.2",
        "commit": "e57007c23a52b68e44ebdfc70cbe882a7c4f1ec3"
      },
      {
        "version": "5.0",
        "commit": "e57007c23a52b68e44ebdfc70cbe882a7c4f1ec3"
      },
      {
        "version": "5.1",
        "commit": "f919a01c4d10a281d6236a21b0b1d1759a72b8eb"
      }
    ],
    "platforms": [
      "Darwin",
      "Linux"
    ],
    "actions": [
      {
        "action": "BuildSwiftPackage",
        "configuration": "release",
        "tags": "sourcekit-disabled swiftpm"
      }
    ]
  },
  {
    "repository": "Git",
    "url": "https://github.com/vapor/routing.git",
    "path": "vapor_routing",
    "branch": "master",
    "maintainer": "tanner@vapor.codes",
    "compatibility": [
      {
        "version": "4.2",
        "commit": "3219e328491b0853b8554c5a694add344d2c6cfb"
      },
      {
        "version": "5.0",
        "commit": "3219e328491b0853b8554c5a694add344d2c6cfb"
      },
      {
        "version": "5.1",
        "commit": "e6d9d65c5f9aa3b980ff722096573e52cb1f274a"
      }
    ],
    "platforms": [
      "Darwin",
      "Linux"
    ],
    "actions": [
      {
        "action": "BuildSwiftPackage",
        "configuration": "release",
        "tags": "sourcekit-disabled swiftpm"
      }
    ]
  },
  {
    "repository": "Git",
    "url": "https://github.com/vapor/service.git",
    "path": "vapor_service",
    "branch": "master",
    "maintainer": "tanner@vapor.codes",
    "compatibility": [
      {
        "version": "4.2",
        "commit": "281a70b69783891900be31a9e70051b6fe19e146"
      },
      {
        "version": "5.0",
        "commit": "281a70b69783891900be31a9e70051b6fe19e146"
      },
      {
        "version": "5.1",
        "commit": "8698263f1b1585ea9531ddfebb2b7a8a3e73d542"
      }
    ],
    "platforms": [
      "Darwin",
      "Linux"
    ],
    "actions": [
      {
        "action": "BuildSwiftPackage",
        "configuration": "release",
        "tags": "sourcekit-disabled swiftpm"
      }
    ]
  },
  {
    "repository": "Git",
    "url": "https://github.com/vapor/template-kit.git",
    "path": "vapor_template-kit",
    "branch": "master",
    "maintainer": "tanner@vapor.codes",
    "compatibility": [
      {
        "version": "4.2",
        "commit": "db35b1c35aabd0f5db3abca0cfda7becfe9c43e2"
      },
      {
        "version": "5.0",
        "commit": "db35b1c35aabd0f5db3abca0cfda7becfe9c43e2"
      },
      {
        "version": "5.1",
        "commit": "51405c83e95e8adb09565278a5e9b959c605e56c"
      }
    ],
    "platforms": [
      "Darwin",
      "Linux"
    ],
    "actions": [
      {
        "action": "BuildSwiftPackage",
        "configuration": "release",
        "tags": "sourcekit-disabled swiftpm"
      }
    ]
  },
  {
    "repository": "Git",
    "url": "https://github.com/vapor/url-encoded-form.git",
    "path": "vapor_url-encoded-form",
    "branch": "master",
    "maintainer": "tanner@vapor.codes",
    "compatibility": [
      {
        "version": "4.2",
        "commit": "cbfe7ef6301557d3f2d0807a98165232ae06e1c6"
      },
      {
        "version": "5.0",
        "commit": "cbfe7ef6301557d3f2d0807a98165232ae06e1c6"
      },
      {
        "version": "5.1",
        "commit": "82d8d63bdb76b6dd8febe916c639ab8608dbbaed"
      }
    ],
    "platforms": [
      "Darwin",
      "Linux"
    ],
    "actions": [
      {
        "action": "BuildSwiftPackage",
        "configuration": "release",
        "tags": "sourcekit-disabled swiftpm"
      }
    ]
  },
  {
    "repository": "Git",
    "url": "https://github.com/vapor/validation.git",
    "path": "vapor_validation",
    "branch": "master",
    "maintainer": "tanner@vapor.codes",
    "compatibility": [
      {
        "version": "4.2",
        "commit": "156f8adeac3440e868da3757777884efbc6ec0cc"
      },
      {
        "version": "5.0",
        "commit": "156f8adeac3440e868da3757777884efbc6ec0cc"
      },
      {
        "version": "5.1",
        "commit": "4de213cf319b694e4ce19e5339592601d4dd3ff6"
      }
    ],
    "platforms": [
      "Darwin",
      "Linux"
    ],
    "actions": [
      {
        "action": "BuildSwiftPackage",
        "configuration": "release",
        "tags": "sourcekit-disabled swiftpm"
      }
    ]
  },
  {
    "repository": "Git",
    "url": "https://github.com/lolgear/Base64CoderSwiftUI.git",
    "path": "Base64CoderSwiftUI",
    "branch": "master",
    "maintainer": "gaussblurinc@gmail.com",
    "compatibility": [
      {
        "version": "5.1",
        "commit": "f94c86027607f411e1b2e2f7373df375dc0173d6"
      }
    ],
    "platforms": [
      "Darwin"
    ],
    "actions": [
      {
        "action": "BuildXcodeProjectTarget",
        "project": "Base64CoderSwiftUI.xcodeproj",
        "target": "Base64CoderSwiftUI",
        "destination": "generic/platform=iOS",
        "configuration": "Release",
        "tags": "sourcekit sourcekit-smoke"
      }
    ]
  },
  {
    "repository": "Git",
    "url": "https://github.com/Quick/Nimble",
    "path": "Nimble",
    "branch": "master",
    "maintainer": "suicaicoca@gmail.com",
    "compatibility": [
      {
        "version": "5.1",
        "commit": "eea5843b34beb559dd51cf004953f75028e47add"
      }
    ],
    "platforms": [
      "Darwin"
    ],
    "actions": [
      {
        "action": "BuildSwiftPackage",
        "configuration": "release",
        "tags": "swiftpm"
      },
      {
        "action": "TestSwiftPackage"
      }
    ]
  }
]<|MERGE_RESOLUTION|>--- conflicted
+++ resolved
@@ -3110,7 +3110,32 @@
   },
   {
     "repository": "Git",
-<<<<<<< HEAD
+    "url": "https://github.com/apple/swift-system",
+    "path": "swift-system",
+    "branch": "main",
+    "maintainer": "milseman@apple.com",
+    "compatibility": [
+      {
+        "version": "5.2",
+        "commit": "0627d28e6ae514940c6ee061acfd36a3c231b87f"
+      }
+    ],
+    "platforms": [
+      "Darwin"
+    ],
+    "actions": [
+      {
+        "action": "BuildSwiftPackage",
+        "configuration": "release",
+        "tags": "swiftpm"
+      },
+      {
+        "action": "TestSwiftPackage"
+      }
+    ]
+  },
+  {
+    "repository": "Git",
     "url": "https://github.com/apple/swift-distributed-tracing",
     "path": "swift-distributed-tracing",
     "branch": "main",
@@ -3128,30 +3153,12 @@
     "platforms": [
       "Darwin",
       "Linux"
-=======
-    "url": "https://github.com/apple/swift-system",
-    "path": "swift-system",
-    "branch": "main",
-    "maintainer": "milseman@apple.com",
-    "compatibility": [
-      {
-        "version": "5.2",
-        "commit": "0627d28e6ae514940c6ee061acfd36a3c231b87f"
-      }
-    ],
-    "platforms": [
-      "Darwin"
->>>>>>> 5cb8d1d8
-    ],
-    "actions": [
-      {
-        "action": "BuildSwiftPackage",
-        "configuration": "release",
-<<<<<<< HEAD
+    ],
+    "actions": [
+      {
+        "action": "BuildSwiftPackage",
+        "configuration": "release",
         "tags": "sourcekit-disabled swiftpm"
-=======
-        "tags": "swiftpm"
->>>>>>> 5cb8d1d8
       },
       {
         "action": "TestSwiftPackage"
