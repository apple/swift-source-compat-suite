[
  {
    "repository": "Git",
    "url": "https://github.com/Dimillian/ACHNBrowserUI.git",
    "path": "ACHNBrowserUI",
    "branch": "main",
    "maintainer": "ricouard77@gmail.com",
    "compatibility": [
      {
        "version": "5.0",
        "commit": "5b393fb6af26f86d8f77cbc2272115d605b1e793"
      }
    ],
    "platforms": [
      "Darwin"
    ],
    "actions": [
      {
        "action": "BuildXcodeProjectTarget",
        "project": "ACHNBrowserUI/ACHNBrowserUI.xcodeproj",
        "target": "ACHNBrowserUI",
        "destination": "generic/platform=iOS",
        "configuration": "Release",
        "tags": "sourcekit sourcekit-smoke"
      }
    ]
  },
  {
    "repository": "Git",
    "url": "https://github.com/andreamazz/AMScrollingNavbar.git",
    "path": "AMScrollingNavbar",
    "branch": "master",
    "maintainer": "andrea@fancypixel.it",
    "compatibility": [
      {
        "version": "4.0",
        "commit": "de70ea613ca1648e98650fdade4f003f4223b510"
      },
      {
        "version": "4.2",
        "commit": "8bfcc8b881634c97d0b46705f0ba43f692ad8644"
      },
      {
        "version": "5.0",
        "commit": "8bfcc8b881634c97d0b46705f0ba43f692ad8644"
      }
    ],
    "platforms": [
      "Darwin"
    ],
    "actions": [
      {
        "action": "BuildXcodeProjectTarget",
        "project": "AMScrollingNavbar.xcodeproj",
        "target": "AMScrollingNavbar",
        "destination": "generic/platform=iOS",
        "configuration": "Release",
        "tags": "sourcekit-disabled"
      }
    ]
  },
  {
    "repository": "Git",
    "url": "https://github.com/Alamofire/Alamofire.git",
    "path": "Alamofire",
    "branch": "master",
    "maintainer": "cnoon@alamofire.org",
    "compatibility": [
      {
        "version": "4.0",
        "commit": "a5cd9e233f24df3583f4b02f7e4722c076ab9032"
      },
      {
        "version": "5.0",
        "commit": "576437d07f1c7f6db5a848fb3ee6bacc6bcdba24"
      }
    ],
    "platforms": [
      "Darwin"
    ],
    "actions": [
      {
        "action": "BuildXcodeWorkspaceScheme",
        "workspace": "Alamofire.xcworkspace",
        "scheme": "Alamofire iOS",
        "destination": "generic/platform=iOS",
        "configuration": "Release"
      },
      {
        "action": "BuildXcodeWorkspaceScheme",
        "workspace": "Alamofire.xcworkspace",
        "scheme": "Alamofire macOS",
        "destination": "generic/platform=macOS",
        "configuration": "Release",
        "tags": "sourcekit-disabled"
      },
      {
        "action": "BuildXcodeWorkspaceScheme",
        "workspace": "Alamofire.xcworkspace",
        "scheme": "Alamofire tvOS",
        "destination": "generic/platform=tvOS",
        "configuration": "Release"
      },
      {
        "action": "BuildXcodeWorkspaceScheme",
        "workspace": "Alamofire.xcworkspace",
        "scheme": "Alamofire watchOS",
        "destination": "generic/platform=watchOS",
        "configuration": "Release"
      },
      {
        "action": "BuildXcodeWorkspaceScheme",
        "workspace": "Alamofire.xcworkspace",
        "scheme": "iOS Example",
        "destination": "generic/platform=iOS",
        "configuration": "Release"
      }
    ]
  },
  {
    "repository": "Git",
    "url": "https://github.com/AsyncNinja/AsyncNinja.git",
    "path": "AsyncNinja",
    "branch": "master",
    "compatibility": [
      {
        "version": "4.0",
        "commit": "efc83bd21d8c25ba3896debab5f66408f683a1e7"
      },
      {
        "version": "5.0",
        "commit": "12887fc0a02425aebb177becfd63c54dbc69356d"
      }
    ],
    "maintainer": "antonvmironov@gmail.com",
    "platforms": [
      "Darwin",
      "Linux"
    ],
    "actions": [
      {
        "action": "BuildXcodeProjectScheme",
        "project": "AsyncNinja.xcodeproj",
        "scheme": "AsyncNinja",
        "destination": "generic/platform=macOS",
        "configuration": "Release",
        "tags": "sourcekit-disabled"
      },
      {
        "action": "TestXcodeProjectScheme",
        "project": "AsyncNinja.xcodeproj",
        "scheme": "AsyncNinja",
        "destination": "platform=macOS"
      },
      {
        "action": "BuildXcodeProjectScheme",
        "project": "AsyncNinja.xcodeproj",
        "scheme": "AsyncNinja",
        "destination": "generic/platform=iOS",
        "configuration": "Release"
      },
      {
        "action": "TestXcodeProjectScheme",
        "project": "AsyncNinja.xcodeproj",
        "scheme": "AsyncNinja",
        "destination": "platform=iOS Simulator,name=iPhone 5"
      },
      {
        "action": "TestXcodeProjectScheme",
        "project": "AsyncNinja.xcodeproj",
        "scheme": "AsyncNinja",
        "destination": "platform=iOS Simulator,name=iPhone 7"
      },
      {
        "action": "BuildXcodeProjectScheme",
        "project": "AsyncNinja.xcodeproj",
        "scheme": "AsyncNinja",
        "destination": "generic/platform=tvOS",
        "configuration": "Release"
      },
      {
        "action": "TestXcodeProjectScheme",
        "project": "AsyncNinja.xcodeproj",
        "scheme": "AsyncNinja",
        "destination": "platform=tvOS Simulator,name=Apple TV 1080p"
      },
      {
        "action": "BuildXcodeProjectScheme",
        "project": "AsyncNinja.xcodeproj",
        "scheme": "AsyncNinja",
        "destination": "generic/platform=watchOS",
        "configuration": "Release"
      },
      {
        "action": "BuildSwiftPackage",
        "build_tests": "true",
        "configuration": "release",
        "tags": "swiftpm"
      },
      {
        "action": "TestSwiftPackage"
      }
    ]
  },
  {
    "repository": "Git",
    "url": "https://github.com/igor-makarov/BeaconKit.git",
    "path": "BeaconKit",
    "branch": "master",
    "maintainer": "igormaka@gmail.com",
    "compatibility": [
      {
        "version": "4.0",
        "commit": "6e6b0f86670d357d71db0a60fe3b1bb7d24dac33"
      },
      {
        "version": "5.0",
        "commit": "c40f343a11e6ced4a44f8689bffa3ab4338c38d1"
      }
    ],
    "platforms": [
      "Darwin"
    ],
    "actions": [
      {
        "action": "BuildSwiftPackage",
        "build_tests": "true",
        "configuration": "debug",
        "tags": "sourcekit-disabled swiftpm"
      },
      {
        "action": "TestSwiftPackage",
        "configuration": "debug"
      }
    ]
  },
  {
    "repository": "Git",
    "url": "https://github.com/IBM-Swift/BlueSocket",
    "path": "BlueSocket",
    "branch": "master",
    "maintainer": "babt@us.ibm.com",
    "compatibility": [
      {
        "version": "4.2",
        "commit": "fb4e74cd8eb3ce4a2b860fbf727b2dada796d77d"
      },
      {
        "version": "5.0",
        "commit": "fb4e74cd8eb3ce4a2b860fbf727b2dada796d77d"
      }
    ],
    "platforms": [
      "Darwin"
    ],
    "actions": [
      {
        "action": "BuildXcodeWorkspaceScheme",
        "workspace": "BlueSocket.xcworkspace",
        "scheme": "Socket",
        "destination": "generic/platform=macOS",
        "configuration": "Release",
        "tags": "sourcekit-disabled"
      },
      {
        "action": "BuildXcodeWorkspaceScheme",
        "workspace": "BlueSocket.xcworkspace",
        "scheme": "Socket-iOS",
        "destination": "generic/platform=iOS",
        "configuration": "Release"
      }
    ]
  },
  {
    "repository": "Git",
    "url": "https://github.com/bow-swift/bow",
    "path": "Bow",
    "branch": "master",
    "maintainer": "tomas.ruiz@47deg.com",
    "compatibility": [
      {
        "version": "5.0",
        "commit": "41e0d583c2d165371fa5dd8be11e2eb3b474056b"
      }
    ],
    "platforms": [
      "Darwin"
    ],
    "actions": [
      {
        "action": "BuildXcodeProjectScheme",
        "project": "Bow.xcodeproj",
        "scheme": "Bow",
        "destination": "generic/platform=iOS",
        "configuration": "Release"
      },
      {
        "action": "TestXcodeProjectScheme",
        "workspace": "Bow.xcodeproj",
        "scheme": "Bow",
        "destination": "platform=iOS Simulator,name=iPhone XR"
      }
    ]
  },
  {
    "repository": "Git",
    "url": "https://github.com/glimpseio/BricBrac",
    "path": "BricBrac",
    "branch": "main",
    "maintainer": "marc@glimpse.io",
    "compatibility": [
      {
        "version": "5.3",
        "commit": "92447f2c02b62c373f60d8e76e684a645fcd570a"
      }
    ],
    "platforms": [
      "Darwin",
      "Linux"
    ],
    "actions": [
      {
        "action": "BuildSwiftPackage",
        "build_tests": "true",
        "configuration": "release",
        "tags": "swiftpm",
        "xfail": [
            {
                "issue": "https://github.com/apple/swift/issues/62438",
                "platform": "Linux",
                "compatibility": "5.3",
                "branch": ["main", "release/5.5", "release/5.6", "release/5.7", "release/5.8"],
                "job": ["source-compat"]
            }
        ]
      },
      {
        "action": "TestSwiftPackage"
      }
    ]
  },
  {
    "repository": "Git",
    "url": "https://github.com/carekit-apple/CareKit.git",
    "path": "CareKit",
    "branch": "master",
    "maintainer": "erik_h@apple.com",
    "compatibility": [
      {
        "version": "5.0",
        "commit": "f5cbdc9ef0139b53b18ca0921133486ac242e22e"
      }
    ],
    "platforms": [
      "Darwin"
    ],
    "actions": [
      {
        "action": "BuildXcodeWorkspaceScheme",
        "workspace": "CKWorkspace.xcworkspace",
        "scheme": "CareKit",
        "destination": "generic/platform=iOS",
        "configuration": "Release"
      },
      {
        "action": "TestXcodeWorkspaceScheme",
        "workspace": "CKWorkspace.xcworkspace",
        "scheme": "CareKit",
        "destination": "platform=iOS Simulator,name=iPhone 11 Pro Max"
      }
    ]
  },
  {
    "repository": "Git",
    "url": "https://github.com/badoo/Chatto.git",
    "path": "Chatto",
    "branch": "master",
    "maintainer": "a.p.schukin@gmail.com",
    "compatibility": [
      {
        "version": "4.0",
        "commit": "3e4b1a7167b066b1472fe217778461f9d7bd46fd"
      }
    ],
    "platforms": [
      "Darwin"
    ],
    "actions": [
      {
        "action": "BuildXcodeWorkspaceScheme",
        "workspace": "Chatto.xcworkspace",
        "scheme": "Chatto",
        "destination": "generic/platform=iOS",
        "configuration": "Release"
      },
      {
        "action": "TestXcodeWorkspaceScheme",
        "workspace": "Chatto.xcworkspace",
        "scheme": "Chatto",
        "destination": "platform=iOS Simulator,name=iPhone 7"
      },
      {
        "action": "BuildXcodeWorkspaceScheme",
        "workspace": "Chatto.xcworkspace",
        "scheme": "ChattoAdditions",
        "destination": "generic/platform=iOS",
        "configuration": "Release",
        "tags": "sourcekit-disabled"
      },
      {
        "action": "TestXcodeWorkspaceScheme",
        "workspace": "Chatto.xcworkspace",
        "scheme": "ChattoAdditions",
        "destination": "platform=iOS Simulator,name=iPhone 7"
      },
      {
        "action": "BuildXcodeWorkspaceScheme",
        "workspace": "ChattoApp/ChattoApp.xcworkspace",
        "scheme": "ChattoApp",
        "destination": "generic/platform=iOS",
        "configuration": "Release"
      },
      {
        "action": "TestXcodeWorkspaceScheme",
        "workspace": "ChattoApp/ChattoApp.xcworkspace",
        "scheme": "ChattoApp",
        "destination": "platform=iOS Simulator,name=iPhone 7"
      }
    ]
  },
  {
    "repository": "Git",
    "url": "https://github.com/emaloney/CleanroomLogger.git",
    "path": "CleanroomLogger",
    "branch": "master",
    "maintainer": "emaloney@gilt.com",
    "compatibility": [
      {
        "version": "4.0",
        "commit": "7a75a8a6ae0c43a848c8fb9e261f477405f91664"
      }
    ],
    "platforms": [
      "Darwin"
    ],
    "actions": [
      {
        "action": "BuildXcodeProjectScheme",
        "project": "CleanroomLogger.xcodeproj",
        "scheme": "CleanroomLogger",
        "destination": "generic/platform=iOS",
        "configuration": "Release"
      },
      {
        "action": "BuildXcodeProjectScheme",
        "project": "CleanroomLogger.xcodeproj",
        "scheme": "CleanroomLogger",
        "destination": "generic/platform=macOS",
        "configuration": "Release",
        "tags": "sourcekit-disabled"
      },
      {
        "action": "BuildXcodeProjectScheme",
        "project": "CleanroomLogger.xcodeproj",
        "scheme": "CleanroomLogger",
        "destination": "generic/platform=tvOS",
        "configuration": "Release"
      },
      {
        "action": "BuildXcodeProjectScheme",
        "project": "CleanroomLogger.xcodeproj",
        "scheme": "CleanroomLogger",
        "destination": "generic/platform=watchOS",
        "configuration": "Release"
      },
      {
        "action": "TestXcodeProjectScheme",
        "project": "CleanroomLogger.xcodeproj",
        "scheme": "CleanroomLogger",
        "destination": "platform=macOS"
      }
    ]
  },
  {
    "repository": "Git",
    "url": "https://github.com/JohnEstropia/CoreStore",
    "path": "CoreStore",
    "branch": "master",
    "maintainer": "rommel.estropia@gmail.com",
    "compatibility": [
      {
        "version": "4.0",
        "commit": "83e6082c5646c5eb4d3130ce575ab858df168c59"
      },
      {
        "version": "4.2",
        "commit": "2863605d845cd9bb255ddd91f47f92717dec637f"
      },
      {
        "version": "5.0",
        "commit": "b2dba0d6fd0811ce688217b842c4177bd14a84b7"
      }
    ],
    "platforms": [
      "Darwin"
    ],
    "actions": [
      {
        "action": "BuildXcodeWorkspaceScheme",
        "workspace": "CoreStore.xcworkspace",
        "scheme": "CoreStore iOS",
        "destination": "generic/platform=iOS",
        "configuration": "Release"
      },
      {
        "action": "BuildXcodeWorkspaceScheme",
        "workspace": "CoreStore.xcworkspace",
        "scheme": "CoreStore OSX",
        "destination": "generic/platform=macOS",
        "configuration": "Release",
        "tags": "sourcekit-disabled"
      },
      {
        "action": "BuildXcodeWorkspaceScheme",
        "workspace": "CoreStore.xcworkspace",
        "scheme": "CoreStore tvOS",
        "destination": "generic/platform=tvOS",
        "configuration": "Release"
      },
      {
        "action": "BuildXcodeWorkspaceScheme",
        "workspace": "CoreStore.xcworkspace",
        "scheme": "CoreStore watchOS",
        "destination": "generic/platform=watchOS",
        "configuration": "Release"
      },
      {
        "action": "TestXcodeWorkspaceScheme",
        "workspace": "CoreStore.xcworkspace",
        "scheme": "CoreStore iOS",
        "destination": "platform=iOS Simulator,name=iPhone 7"
      },
      {
        "action": "TestXcodeWorkspaceScheme",
        "workspace": "CoreStore.xcworkspace",
        "scheme": "CoreStore OSX",
        "destination": "platform=macOS"
      },
      {
        "action": "TestXcodeWorkspaceScheme",
        "workspace": "CoreStore.xcworkspace",
        "scheme": "CoreStore tvOS",
        "destination": "platform=tvOS Simulator,name=Apple TV 1080p"
      }
    ]
  },
  {
    "repository": "Git",
    "url": "https://github.com/louisdh/cub.git",
    "path": "cub",
    "branch": "master",
    "maintainer": "louisdhauwe@silverfox.be",
    "compatibility": [
      {
        "version": "4.0",
        "commit": "3574d3fda70091f8dea6494cafa4bca0c340b354"
      },
      {
        "version": "5.0",
        "commit": "4c7d90d715d16cba5d6bfa3741149d7175b34412"
      }
    ],
    "platforms": [
      "Darwin"
    ],
    "actions": [
      {
        "action": "BuildXcodeWorkspaceScheme",
        "workspace": "Cub.xcworkspace",
        "scheme": "Cub iOS [Double]",
        "destination": "generic/platform=iOS",
        "configuration": "Release"
      },
      {
        "action": "BuildXcodeWorkspaceScheme",
        "workspace": "Cub.xcworkspace",
        "scheme": "Cub macOS Release [Double]",
        "destination": "generic/platform=macOS",
        "configuration": "Release",
        "tags": "sourcekit-disabled"
      },
      {
        "action": "TestXcodeWorkspaceScheme",
        "workspace": "Cub.xcworkspace",
        "scheme": "Cub macOS Tests",
        "destination": "platform=macOS"
      }
    ]
  },
  {
    "repository": "Git",
    "url": "https://github.com/Bouke/DNS.git",
    "path": "DNS",
    "branch": "master",
    "maintainer": "bouke@haarsma.eu",
    "compatibility": [
      {
        "version": "4.0",
        "commit": "04ae84dbaf423214c644590cbe0d837edfbfd411"
      },
      {
        "version": "5.0",
        "commit": "328a0cdecc07ea973fddaec4b380a068acd97920"
      }
    ],
    "platforms": [
      "Darwin"
    ],
    "actions": [
      {
        "action": "BuildSwiftPackage",
        "build_tests": "true",
        "configuration": "release",
        "tags": "sourcekit sourcekit-smoke swiftpm"
      },
      {
        "action": "TestSwiftPackage"
      }
    ]
  },
  {
    "repository": "Git",
    "url": "https://github.com/bignerdranch/Deferred.git",
    "path": "Deferred",
    "branch": "master",
    "compatibility": [
      {
        "version": "5.0",
        "commit": "50d16c6dc29318cfa4d5f7e62e2ac7e17ef0404b"
      }
    ],
    "platforms": [
      "Darwin",
      "Linux"
    ],
    "maintainer": "zachary@bignerdranch.com",
    "actions": [
      {
        "action": "BuildSwiftPackage",
        "build_tests": "true",
        "configuration": "release",
        "tags": "sourcekit-disabled swiftpm"
      },
      {
        "action": "BuildXcodeProjectScheme",
        "project": "Deferred.xcodeproj",
        "scheme": "MobileDeferred",
        "destination": "generic/platform=iOS",
        "configuration": "Release"
      },
      {
        "action": "BuildXcodeProjectScheme",
        "project": "Deferred.xcodeproj",
        "scheme": "TVDeferred",
        "destination": "generic/platform=tvOS",
        "configuration": "Release"
      },
      {
        "action": "BuildXcodeProjectScheme",
        "project": "Deferred.xcodeproj",
        "scheme": "NanoDeferred",
        "destination": "generic/platform=watchOS",
        "configuration": "Release"
      },
      {
        "action": "TestSwiftPackage"
      }
    ]
  },
  {
    "repository": "Git",
    "url": "https://github.com/SusanDoggie/Doggie.git",
    "path": "Doggie",
    "branch": "main",
    "maintainer": "susan.doggie@gmail.com",
    "compatibility": [
      {
        "version": "5.0",
        "commit": "96594678095747b012ffd2899a82c688cbd88c14"
      }
    ],
    "platforms": [
      "Darwin",
      "Linux"
    ],
    "actions": [
      {
        "action": "BuildSwiftPackage",
        "build_tests": "true",
        "configuration": "release",
        "tags": "swiftpm",
        "xfail": [
            {
                "issue": "https://github.com/apple/swift/issues/57755",
                "compatibility": "5.0",
                "branch": ["release/5.5"],
                "job": ["source-compat"]
            }
        ]
      },
      {
        "action": "TestSwiftPackage"
      }
    ]
  },
  {
    "repository": "Git",
    "url": "https://github.com/ankurp/Dollar.git",
    "path": "Dollar",
    "branch": "master",
    "maintainer": "ankur.patel@ymail.com",
    "compatibility": [
      {
        "version": "4.0",
        "commit": "433d4ba9a3bec8aa739f05cb8505527aab7a30e7"
      },
      {
        "version": "5.0",
        "commit": "4feadc1a626424ebd5649aa9537dec361074cd32"
      }
    ],
    "platforms": [
      "Darwin",
      "Linux"
    ],
    "actions": [
      {
        "action": "BuildXcodeProjectScheme",
        "project": "Dollar.xcodeproj",
        "scheme": "Dollar",
        "destination": "generic/platform=macOS",
        "configuration": "Release",
        "tags": "sourcekit sourcekit-smoke"
      }
    ]
  },
  {
    "repository": "Git",
    "url": "https://github.com/jflinter/Dwifft.git",
    "path": "Dwifft",
    "branch": "master",
    "maintainer": "jflinter11@gmail.com",
    "compatibility": [
      {
        "version": "4.0",
        "commit": "6e09d221d6589c6f620af810727cfb6a2657d911"
      },
      {
        "version": "5.0",
        "commit": "c5a9c62a56d6218bc78d97e77bfccbf984e1c95c"
      }
    ],
    "platforms": [
      "Darwin"
    ],
    "actions": [
      {
        "action": "BuildXcodeProjectTarget",
        "project": "Dwifft.xcodeproj",
        "target": "Dwifft",
        "destination": "generic/platform=iOS",
        "configuration": "Release",
        "tags": "sourcekit-disabled"
      }
    ]
  },
  {
    "repository": "Git",
    "url": "https://github.com/xmartlabs/Eureka.git",
    "path": "Eureka",
    "branch": "master",
    "maintainer": "mathias@xmartlabs.com",
    "compatibility": [
      {
        "version": "5.0",
        "commit": "523af88efc83cdaf39b415446be1ca1529f5664d"
      }
    ],
    "platforms": [
      "Darwin"
    ],
    "actions": [
      {
        "action": "BuildXcodeWorkspaceScheme",
        "workspace": "Eureka.xcworkspace",
        "scheme": "Eureka",
        "destination": "generic/platform=iOS",
        "configuration": "Release"
      },
      {
        "action": "TestXcodeWorkspaceScheme",
        "workspace": "Eureka.xcworkspace",
        "scheme": "Eureka",
        "destination": "platform=iOS Simulator,name=iPhone 12"
      }
    ]
  },
  {
    "repository": "Git",
    "url": "https://github.com/exercism/swift.git",
    "path": "exercism-swift",
    "branch": "main",
    "maintainer": "cheyo@masters3d.com",
    "compatibility": [
      {
        "version": "4.2",
        "commit": "3df5e4ab83a9ab47228a46da7263e09a2a2b0b90"
      },
      {
        "version": "5.0",
        "commit": "3df5e4ab83a9ab47228a46da7263e09a2a2b0b90"
      }
    ],
    "platforms": [
      "Darwin",
      "Linux"
    ],
    "actions": [
      {
        "action": "BuildSwiftPackage",
        "configuration": "release",
        "tags": "sourcekit-disabled swiftpm",
        "build_tests": "true",
        "xfail": [
          {
            "issue": "https://github.com/apple/swift/issues/61614",
            "compatibility": ["4.2", "5.0"],
            "branch": ["main", "release/5.5", "release/5.6", "release/5.7", "release/5.8"],
            "job": ["source-compat"]
          }
        ]
      },
      {
        "action": "TestSwiftPackage"
      }
    ]
  },
  {
    "repository": "Git",
    "url": "https://github.com/vapor/fluent",
    "path": "fluent",
    "branch": "main",
    "maintainer": "tanner@vapor.codes",
    "compatibility": [
      {
        "version": "4.2",
        "commit": "270b6fa372f03809b9795e8f8b9d1c31267a0ff3"
      }
    ],
    "platforms": [
      "Darwin"
    ],
    "actions": [
      {
        "action": "BuildSwiftPackage",
        "build_tests": "true",
        "configuration": "release",
        "tags": "sourcekit-disabled swiftpm"
      }
    ]
  },
  {
    "repository": "Git",
    "url": "https://github.com/groue/GRDB.swift.git",
    "path": "GRDB.swift",
    "branch": "master",
    "compatibility": [
      {
        "version": "4.2",
        "commit": "759c1088a1d9ba94f44009295fd17c20b1375524"
      }
    ],
    "platforms": [
      "Darwin"
    ],
    "maintainer": "gwendal.roue@gmail.com",
    "actions": [
      {
        "action": "BuildSwiftPackage",
        "build_tests": "true",
        "configuration": "release",
        "tags": "sourcekit-disabled swiftpm"
      },
      {
        "action": "TestSwiftPackage"
      }
    ]
  },
  {
    "repository": "Git",
    "url": "https://github.com/grpc/grpc-swift",
    "path": "grpc-swift",
    "branch": "main",
    "maintainer": "gbarnett@apple.com",
    "compatibility": [
      {
        "version": "5.0",
        "commit": "a45db1b439bc85b9e18f7ee1a5bf3ec564107819"
      }
    ],
    "platforms": [
      "Darwin",
      "Linux"
    ],
    "actions": [
      {
        "action": "BuildSwiftPackage",
        "build_tests": "true",
        "configuration": "release",
        "tags": "sourcekit-disabled swiftpm"
      },
      {
        "action": "TestSwiftPackage"
      }
    ]
  },
  {
    "repository": "Git",
    "url": "https://github.com/artsabintsev/Guitar.git",
    "path": "Guitar",
    "branch": "master",
    "compatibility": [
      {
        "version": "5.0",
        "commit": "7609e913619c606b7b1e3f251f18b906a1ef7272"
      }
    ],
    "maintainer": "arthur@sabintsev.com",
    "platforms": [
      "Darwin",
      "Linux"
    ],
    "actions": [
      {
        "action": "BuildSwiftPackage",
        "build_tests": "true",
        "configuration": "release",
        "tags": "sourcekit sourcekit-smoke swiftpm"
      },
      {
        "action": "TestSwiftPackage"
      }
    ]
  },
  {
    "repository": "Git",
    "url": "https://github.com/pointfreeco/swift-html.git",
    "path": "Html",
    "branch": "main",
    "maintainer": "support@pointfree.co",
    "compatibility": [
      {
        "version": "4.2",
        "commit": "e6952b9246dd9bf27d613ed7b4791ff19136f6c8"
      },
      {
        "version": "5.0",
        "commit": "e6952b9246dd9bf27d613ed7b4791ff19136f6c8"
      }
    ],
    "platforms": [
      "Darwin",
      "Linux"
    ],
    "actions": [
      {
        "action": "BuildSwiftPackage",
        "build_tests": "true",
        "configuration": "release",
        "tags": "swiftpm"
      },
      {
        "action": "TestSwiftPackage"
      }
    ]
  },
  {
    "repository": "Git",
    "url": "https://github.com/IBAnimatable/IBAnimatable.git",
    "path": "IBAnimatable",
    "branch": "master",
    "maintainer": "JakeLinAu@gmail.com",
    "compatibility": [
      {
        "version": "4.0",
        "commit": "eb4acb6d78f0181dbcd9cee7bf48a8b95e39d1d7"
      },
      {
        "version": "5.0",
        "commit": "0776c5c099b308cd0cffe14f8cf89f0371153d03"
      }
    ],
    "platforms": [
      "Darwin"
    ],
    "actions": [
      {
        "action": "BuildXcodeWorkspaceScheme",
        "workspace": "IBAnimatable.xcworkspace",
        "scheme": "IBAnimatable",
        "destination": "generic/platform=iOS",
        "configuration": "Release",
        "tags": "sourcekit-disabled"
      },
      {
        "action": "BuildXcodeWorkspaceScheme",
        "workspace": "IBAnimatable.xcworkspace",
        "scheme": "IBAnimatableApp",
        "destination": "generic/platform=iOS",
        "configuration": "Release"
      }
    ]
  },
  {
    "repository": "Git",
    "url": "https://github.com/jessesquires/JSQCoreDataKit.git",
    "path": "JSQCoreDataKit",
    "branch": "main",
    "maintainer": "jesse@jessesquires.com",
    "compatibility": [
      {
        "version": "4.2",
        "commit": "e651887d0a621c6b66ca09c2e8cea9fce691c00e"
      },
      {
        "version": "5.0",
        "commit": "e651887d0a621c6b66ca09c2e8cea9fce691c00e"
      }
    ],
    "platforms": [
      "Darwin"
    ],
    "actions": [
      {
        "action": "BuildXcodeProjectTarget",
        "project": "JSQCoreDataKit.xcodeproj",
        "target": "JSQCoreDataKit",
        "destination": "generic/platform=iOS",
        "configuration": "Release",
        "tags": "sourcekit-disabled"
      },
      {
        "action": "TestXcodeProjectScheme",
        "project": "JSQCoreDataKit.xcodeproj",
        "scheme": "JSQCoreDataKit-Tests",
        "destination": "platform=iOS Simulator,name=iPhone X"
      }
    ]
  },
  {
    "repository": "Git",
    "url": "https://github.com/jessesquires/JSQDataSourcesKit.git",
    "path": "JSQDataSourcesKit",
    "branch": "master",
    "maintainer": "jesse@jessesquires.com",
    "compatibility": [
      {
        "version": "4.0",
        "commit": "25ee7e2e2ab50d5e2237292ddc74973c68aee89a"
      }
    ],
    "platforms": [
      "Darwin"
    ],
    "actions": [
      {
        "action": "BuildXcodeProjectTarget",
        "project": "JSQDataSourcesKit.xcodeproj",
        "target": "JSQDataSourcesKit-iOS",
        "destination": "generic/platform=iOS",
        "configuration": "Release",
        "tags": "sourcekit-disabled"
      },
      {
        "action": "TestXcodeProjectScheme",
        "project": "JSQDataSourcesKit.xcodeproj",
        "scheme": "JSQDataSourcesKitTests",
        "destination": "platform=iOS Simulator,name=iPhone 6s"
      }
    ]
  },
  {
    "repository": "Git",
    "url": "https://github.com/kishikawakatsumi/KeychainAccess.git",
    "path": "KeychainAccess",
    "branch": "master",
    "maintainer": "kishikawakatsumi@mac.com",
    "compatibility": [
      {
        "version": "4.2",
        "commit": "0fffcc37adcf55d3557f1e06dd0172ace582effe"
      },
      {
        "version": "5.0",
        "commit": "0fffcc37adcf55d3557f1e06dd0172ace582effe"
      }
    ],
    "platforms": [
      "Darwin"
    ],
    "actions": [
      {
        "action": "BuildXcodeWorkspaceScheme",
        "workspace": "KeychainAccess.xcworkspace",
        "scheme": "KeychainAccess",
        "destination": "platform=macOS",
        "configuration": "Release",
        "tags": "sourcekit-disabled"
      },
      {
        "action": "BuildXcodeWorkspaceScheme",
        "workspace": "KeychainAccess.xcworkspace",
        "scheme": "KeychainAccess",
        "destination": "generic/platform=iOS",
        "configuration": "Release"
      },
      {
        "action": "BuildXcodeWorkspaceScheme",
        "workspace": "KeychainAccess.xcworkspace",
        "scheme": "KeychainAccess",
        "destination": "generic/platform=tvOS",
        "configuration": "Release"
      },
      {
        "action": "BuildXcodeWorkspaceScheme",
        "workspace": "KeychainAccess.xcworkspace",
        "scheme": "KeychainAccess",
        "destination": "generic/platform=watchOS",
        "configuration": "Release"
      }
    ]
  },
  {
    "repository": "Git",
    "url": "https://github.com/kickstarter/Kickstarter-Prelude",
    "path": "Kickstarter-Prelude",
    "branch": "master",
    "maintainer": "appledev@kickstarter.com",
    "compatibility": [
      {
        "version": "4.0",
        "commit": "8988b02ab963294d98d8f37d1a7dc0ee392fcd8d"
      }
    ],
    "platforms": [
      "Darwin"
    ],
    "actions": [
      {
        "action": "BuildXcodeProjectScheme",
        "project": "Prelude.xcodeproj",
        "scheme": "Prelude-iOS",
        "destination": "generic/platform=iOS",
        "configuration": "Release",
        "tags": "sourcekit-disabled"
      },
      {
        "action": "BuildXcodeProjectScheme",
        "project": "Prelude.xcodeproj",
        "scheme": "Prelude-UIKit-iOS",
        "destination": "generic/platform=iOS",
        "configuration": "Release",
        "tags": "sourcekit-disabled"
      }
    ]
  },
  {
    "repository": "Git",
    "url": "https://github.com/kickstarter/Kickstarter-ReactiveExtensions",
    "path": "Kickstarter-ReactiveExtensions",
    "branch": "master",
    "maintainer": "appledev@kickstarter.com",
    "compatibility": [
      {
        "version": "4.2",
        "commit": "e3f7786b5bcc7b99c14b9fd313302bb59d9c3fe9"
      },
      {
        "version": "5.0",
        "commit": "e3f7786b5bcc7b99c14b9fd313302bb59d9c3fe9"
      }
    ],
    "platforms": [
      "Darwin"
    ],
    "actions": [
      {
        "action": "BuildXcodeProjectScheme",
        "project": "ReactiveExtensions.xcodeproj",
        "scheme": "ReactiveExtensions-iOS",
        "destination": "generic/platform=iOS",
        "configuration": "Release",
        "tags": "sourcekit-disabled"
      },
      {
        "action": "BuildXcodeProjectScheme",
        "project": "ReactiveExtensions.xcodeproj",
        "scheme": "ReactiveExtensions-TestHelpers-iOS",
        "destination": "generic/platform=iOS",
        "configuration": "Release"
      }
    ]
  },
  {
    "repository": "Git",
    "url": "https://github.com/onevcat/Kingfisher.git",
    "path": "Kingfisher",
    "branch": "master",
    "maintainer": "onev@onevcat.com",
    "compatibility": [
      {
        "version": "5.0",
        "commit": "44450a8f564d7c0165f736ba2250649ff8d3e556"
      }
    ],
    "platforms": [
      "Darwin"
    ],
    "actions": [
      {
        "action": "BuildXcodeWorkspaceScheme",
        "workspace": "Kingfisher.xcworkspace",
        "scheme": "Kingfisher",
        "destination": "generic/platform=iOS",
        "configuration": "Release"
      },
      {
        "action": "BuildXcodeWorkspaceScheme",
        "workspace": "Kingfisher.xcworkspace",
        "scheme": "Kingfisher",
        "destination": "generic/platform=macOS",
        "configuration": "Release",
        "tags": "sourcekit-disabled"
      },
      {
        "action": "BuildXcodeWorkspaceScheme",
        "workspace": "Kingfisher.xcworkspace",
        "scheme": "Kingfisher",
        "destination": "generic/platform=tvOS",
        "configuration": "Release"
      },
      {
        "action": "BuildXcodeWorkspaceScheme",
        "workspace": "Kingfisher.xcworkspace",
        "scheme": "Kingfisher",
        "destination": "generic/platform=watchOS",
        "configuration": "Release"
      }
    ]
  },
  {
    "repository": "Git",
    "url": "https://github.com/Kitura/Kitura.git",
    "path": "Kitura",
    "branch": "master",
    "maintainer": "danny@dannysung.com",
    "compatibility": [
      {
        "version": "4.0",
        "commit": "f1c3169b5b923ded814e5b1ef5a354720da93a36"
      },
      {
        "version": "5.0",
        "commit": "8578c439701ecbeea33564d151976727fad16da8"
      }
    ],
    "platforms": [
      "Darwin",
      "Linux"
    ],
    "actions": [
      {
        "action": "BuildSwiftPackage",
        "build_tests": "true",
        "configuration": "release",
        "tags": "sourcekit-disabled swiftpm",
        "xfail": [
            {
                "issue": "rdar://83373628",
                "platform": "Linux",
                "compatibility": "5.0",
                "branch": ["main", "release/5.6", "release/5.7", "release/5.8"],
                "job": ["source-compat"]
            },
            {
                "issue": "rdar://83373628",
                "platform": "Linux",
                "compatibility": "4.0",
                "branch": ["main", "release/5.6", "release/5.7", "release/5.8"],
                "job": ["source-compat"]
            }

        ]
      }
    ]
  },
  {
    "repository": "Git",
    "url": "https://github.com/lyft/Kronos.git",
    "path": "Kronos",
    "branch": "main",
    "maintainer": "Reflejo@gmail.com",
    "compatibility": [
      {
        "version": "4.0",
        "commit": "d38491d123fb58897ecb339920cf69da479d19d0"
      },
      {
        "version": "4.2",
        "commit": "d38491d123fb58897ecb339920cf69da479d19d0"
      },
      {
        "version": "5.0",
        "commit": "d38491d123fb58897ecb339920cf69da479d19d0"
      }
    ],
    "platforms": [
      "Darwin"
    ],
    "actions": [
      {
        "action": "BuildXcodeProjectTarget",
        "project": "Kronos.xcodeproj",
        "target": "Kronos",
        "destination": "generic/platform=iOS",
        "configuration": "Release"
      },
      {
        "action": "BuildXcodeProjectTarget",
        "project": "Kronos.xcodeproj",
        "target": "Kronos",
        "destination": "generic/platform=macOS",
        "configuration": "Release",
        "tags": "sourcekit-disabled"
      },
      {
        "action": "BuildXcodeProjectTarget",
        "project": "Kronos.xcodeproj",
        "target": "Kronos",
        "destination": "generic/platform=tvOS",
        "configuration": "Release"
      },
      {
        "action": "BuildSwiftPackage",
        "build_tests": "true",
        "configuration": "release",
        "tags": "swiftpm"
      },
      {
        "action": "TestSwiftPackage"
      }
    ]
  },
  {
    "repository": "Git",
    "url": "https://github.com/Bouke/Lark.git",
    "path": "Lark",
    "branch": "master",
    "maintainer": "bouke@haarsma.eu",
    "compatibility": [
      {
        "version": "4.2",
        "commit": "af39c8ba22ff1c7318a47e06666c4fee9aa9dd50"
      },
      {
        "version": "5.0",
        "commit": "b1ed2b1393f89a61c04fda9d7c1c91d47bfa680a"
      }
    ],
    "platforms": [
      "Darwin"
    ],
    "actions": [
      {
        "action": "BuildSwiftPackage",
        "build_tests": "true",
        "configuration": "release",
        "tags": "sourcekit-disabled swiftpm"
      },
      {
        "action": "TestSwiftPackage"
      }
    ]
  },
  {
    "repository": "Git",
    "url": "https://github.com/line/line-sdk-ios-swift.git",
    "path": "line-sdk-ios-swift",
    "branch": "master",
    "maintainer": "dl_linesdk_cocoapods@linecorp.com",
    "compatibility": [
      {
        "version": "4.2",
        "commit": "d8bb2bc535e2895b5fbe66f4872327b654d19a34"
      },
      {
        "version": "5.0",
        "commit": "d8bb2bc535e2895b5fbe66f4872327b654d19a34"
      }
    ],
    "platforms": [
      "Darwin"
    ],
    "actions": [
      {
        "action": "BuildXcodeWorkspaceScheme",
        "workspace": "LineSDK.xcworkspace",
        "scheme": "LineSDK",
        "destination": "generic/platform=iOS",
        "configuration": "Release"
      }
    ]
  },
  {
    "repository": "Git",
    "url": "https://github.com/ssamadgh/ModelAssistant.git",
    "path": "ModelAssistant",
    "branch": "master",
    "maintainer": "ssamadgh@gmail.com",
    "compatibility": [
      {
        "version": "4.2",
        "commit": "e880839b9185a33acb8683413a89cca44d1955ef"
      },
      {
        "version": "5.0",
        "commit": "e880839b9185a33acb8683413a89cca44d1955ef"
      }
    ],
    "platforms": [
      "Darwin"
    ],
    "actions": [
      {
        "action": "BuildXcodeProjectScheme",
        "project": "ModelAssistant.xcodeproj",
        "scheme": "ModelAssistant iOS",
        "destination": "generic/platform=iOS",
        "configuration": "Release"
      }
    ]
  },
  {
    "repository": "Git",
    "url": "https://github.com/Moya/Moya.git",
    "path": "Moya",
    "branch": "master",
    "compatibility": [
      {
        "version": "5.0",
        "commit": "b833221910d1b190743b64dec266aecd9404d859"
      }
    ],
    "maintainer": "ash@ashfurrow.com",
    "platforms": [
      "Darwin"
    ],
    "actions": [
      {
        "action": "BuildSwiftPackage",
        "build_tests": "true",
        "configuration": "release",
        "tags": "sourcekit-disabled swiftpm"
      },
      {
        "action": "TestSwiftPackage"
      }
    ]
  },
  {
    "repository": "Git",
    "url": "https://github.com/Bouke/NetService.git",
    "path": "NetService",
    "branch": "master",
    "maintainer": "bouke@haarsma.eu",
    "compatibility": [
      {
        "version": "4.2",
        "commit": "927eb171a738266b9b98fc6ca0506fb95f241b05"
      },
      {
        "version": "5.0",
        "commit": "927eb171a738266b9b98fc6ca0506fb95f241b05"
      }
    ],
    "platforms": [
      "Darwin",
      "Linux"
    ],
    "actions": [
      {
        "action": "BuildSwiftPackage",
        "build_tests": "true",
        "configuration": "release",
        "tags": "sourcekit-disabled swiftpm"
      },
      {
        "action": "TestSwiftPackage"
      }
    ]
  },
  {
    "repository": "Git",
    "url": "https://github.com/pointfreeco/swift-nonempty.git",
    "path": "NonEmpty",
    "branch": "master",
    "maintainer": "support@pointfree.co",
    "compatibility": [
      {
        "version": "5.0",
        "commit": "6c98dcee567465d85f6655d6d2ff401cebc7aff5"
      }
    ],
    "platforms": [
      "Darwin",
      "Linux"
    ],
    "actions": [
      {
        "action": "BuildXcodeWorkspaceScheme",
        "workspace": "NonEmpty.xcworkspace",
        "scheme": "NonEmpty_macOS",
        "destination": "generic/platform=macOS",
        "configuration": "Release"
      },
      {
        "action": "BuildXcodeWorkspaceScheme",
        "workspace": "NonEmpty.xcworkspace",
        "scheme": "NonEmpty_iOS",
        "destination": "generic/platform=iOS",
        "configuration": "Release"
      },
      {
        "action": "BuildXcodeWorkspaceScheme",
        "workspace": "NonEmpty.xcworkspace",
        "scheme": "NonEmpty_tvOS",
        "destination": "generic/platform=tvOS",
        "configuration": "Release"
      },
      {
        "action": "BuildXcodeWorkspaceScheme",
        "workspace": "NonEmpty.xcworkspace",
        "scheme": "NonEmpty_watchOS",
        "destination": "generic/platform=watchOS",
        "configuration": "Release"
      },
      {
        "action": "BuildSwiftPackage",
        "build_tests": "true",
        "configuration": "release",
        "tags": "swiftpm"
      },
      {
        "action": "TestSwiftPackage"
      }
    ]
  },
  {
    "repository": "Git",
    "url": "https://github.com/Dimillian/MovieSwiftUI.git",
    "path": "MovieSwift",
    "branch": "master",
    "maintainer": "ricouard77@gmail.com",
    "compatibility": [
      {
        "version": "5.0",
        "commit": "237010a51afd6923fdfac09f5bc88dd206c49e3a"
      }
    ],
    "platforms": [
      "Darwin"
    ],
    "actions": [
      {
        "action": "BuildXcodeProjectTarget",
        "project": "MovieSwift/MovieSwift.xcodeproj",
        "target": "MovieSwift",
        "destination": "generic/platform=iOS",
        "configuration": "Release",
        "tags": "sourcekit sourcekit-smoke"
      }
    ]
  },
  {
    "repository": "Git",
    "url": "https://github.com/ethanhuang13/NSAttributedStringBuilder.git",
    "path": "NSAttributedStringBuilder",
    "branch": "master",
    "maintainer": "blesserx@gmail.com",
    "compatibility": [
      {
        "version": "5.0",
        "commit": "f651c44c5bbac2b598763e138082e5c5e66742a2"
      }
    ],
    "platforms": [
      "Darwin"
    ],
    "actions": [
      {
        "action": "BuildSwiftPackage",
        "build_tests": "true",
        "configuration": "release",
        "tags": "swiftpm"
      },
      {
        "action": "TestSwiftPackage"
      }
    ]
  },
  {
    "repository": "Git",
    "url": "https://github.com/Hearst-DD/ObjectMapper.git",
    "path": "ObjectMapper",
    "branch": "master",
    "maintainer": "tristanhimmelman@gmail.com",
    "compatibility": [
      {
        "version": "4.2",
        "commit": "ed1caa237b9742135996fefe3682b834bb394a6a"
      },
      {
        "version": "5.0",
        "commit": "ed1caa237b9742135996fefe3682b834bb394a6a"
      }
    ],
    "platforms": [
      "Darwin"
    ],
    "actions": [
      {
        "action": "BuildXcodeWorkspaceScheme",
        "workspace": "ObjectMapper.xcworkspace",
        "scheme": "ObjectMapper-iOS",
        "destination": "generic/platform=iOS",
        "configuration": "Release"
      },
      {
        "action": "BuildXcodeWorkspaceScheme",
        "workspace": "ObjectMapper.xcworkspace",
        "scheme": "ObjectMapper-Mac",
        "destination": "generic/platform=macOS",
        "configuration": "Release",
        "tags": "sourcekit-disabled"
      },
      {
        "action": "BuildXcodeWorkspaceScheme",
        "workspace": "ObjectMapper.xcworkspace",
        "scheme": "ObjectMapper-tvOS",
        "destination": "generic/platform=tvOS",
        "configuration": "Release"
      },
      {
        "action": "BuildXcodeWorkspaceScheme",
        "workspace": "ObjectMapper.xcworkspace",
        "scheme": "ObjectMapper-watchOS",
        "destination": "generic/platform=watchOS",
        "configuration": "Release"
      }
    ]
  },
  {
    "repository": "Git",
    "url": "https://github.com/pointfreeco/swift-overture.git",
    "path": "Overture",
    "branch": "main",
    "maintainer": "support@pointfree.co",
    "compatibility": [
      {
        "version": "5.0",
        "commit": "f61b98879b61affe3236796ef4daa3d6f9ff783b"
      }
    ],
    "platforms": [
      "Darwin",
      "Linux"
    ],
    "actions": [
      {
        "action": "BuildXcodeWorkspaceScheme",
        "workspace": "Overture.xcworkspace",
        "scheme": "Overture_macOS",
        "destination": "generic/platform=macOS",
        "configuration": "Release"
      },
      {
        "action": "BuildXcodeWorkspaceScheme",
        "workspace": "Overture.xcworkspace",
        "scheme": "Overture_iOS",
        "destination": "generic/platform=iOS",
        "configuration": "Release"
      },
      {
        "action": "BuildXcodeWorkspaceScheme",
        "workspace": "Overture.xcworkspace",
        "scheme": "Overture_tvOS",
        "destination": "generic/platform=tvOS",
        "configuration": "Release"
      },
      {
        "action": "BuildXcodeWorkspaceScheme",
        "workspace": "Overture.xcworkspace",
        "scheme": "Overture_watchOS",
        "destination": "generic/platform=watchOS",
        "configuration": "Release"
      },
      {
        "action": "BuildSwiftPackage",
        "build_tests": "true",
        "configuration": "release",
        "tags": "swiftpm"
      },
      {
        "action": "TestSwiftPackage"
      }
    ]
  },
  {
    "repository": "Git",
    "url": "https://github.com/PerfectlySoft/Perfect.git",
    "path": "Perfect",
    "branch": "master",
    "maintainer": "sean@perfect.org",
    "compatibility": [
      {
        "version": "4.2",
        "commit": "cdc17d544ec8e87da5f3b24cdbda8d02d77bb943"
      }
    ],
    "platforms": [
      "Darwin",
      "Linux"
    ],
    "actions": [
      {
        "action": "BuildSwiftPackage",
        "build_tests": "true",
        "configuration": "release",
        "tags": "sourcekit-disabled swiftpm",
        "xfail": [
            {
                "issue": "rdar://83373864",
                "platform": "Linux",
                "compatibility": "4.2",
                "branch": ["main", "release/5.6", "release/5.7", "release/5.8"],
                "job": ["source-compat"]
            }
        ]
      }
    ]
  },
  {
    "repository": "Git",
    "url": "https://github.com/willowtreeapps/PinkyPromise.git",
    "path": "PinkyPromise",
    "branch": "master",
    "compatibility": [
      {
        "version": "4.2",
        "commit": "131ad277b9b63e198606d46999217e9e0cc452c6"
      },
      {
        "version": "5.0",
        "commit": "131ad277b9b63e198606d46999217e9e0cc452c6"
      }
    ],
    "platforms": [
      "Darwin"
    ],
    "maintainer": "connerk@gmail.com",
    "actions": [
      {
        "action": "BuildXcodeProjectScheme",
        "project": "PinkyPromise.xcodeproj",
        "scheme": "PinkyPromise_iOS",
        "destination": "generic/platform=iOS",
        "configuration": "Release"
      },
      {
        "action": "BuildXcodeProjectScheme",
        "project": "PinkyPromise.xcodeproj",
        "scheme": "PinkyPromise_macOS",
        "destination": "generic/platform=macOS",
        "configuration": "Release",
        "tags": "sourcekit-disabled"
      },
      {
        "action": "BuildSwiftPackage",
        "build_tests": "true",
        "configuration": "release",
        "tags": "swiftpm"
      },
      {
        "action": "TestXcodeProjectScheme",
        "project": "PinkyPromise.xcodeproj",
        "scheme": "PinkyPromise_iOS",
        "destination": "platform=iOS Simulator,name=iPhone 7",
        "configuration": "Release"
      },
      {
        "action": "TestXcodeProjectScheme",
        "project": "PinkyPromise.xcodeproj",
        "scheme": "PinkyPromise_macOS",
        "destination": "platform=macOS",
        "configuration": "Release"
      },
      {
        "action": "TestSwiftPackage"
      }
    ]
  },
  {
    "repository": "Git",
    "url": "https://github.com/pinterest/plank.git",
    "path": "Plank",
    "branch": "master",
    "compatibility": [
      {
        "version": "4.2",
        "commit": "71a3a5ce5e38161eaf4e46a7f609f2e4523d8248"
      },
      {
        "version": "5.0",
        "commit": "71a3a5ce5e38161eaf4e46a7f609f2e4523d8248"
      }
    ],
    "maintainer": "rmalik@pinterest.com",
    "platforms": [
      "Darwin",
      "Linux"
    ],
    "actions": [
      {
        "action": "BuildSwiftPackage",
        "build_tests": "true",
        "configuration": "release",
        "tags": "sourcekit-disabled swiftpm"
      },
      {
        "action": "TestSwiftPackage"
      }
    ]
  },
  {
    "repository": "Git",
    "url": "https://github.com/ProcedureKit/ProcedureKit.git",
    "path": "ProcedureKit",
    "branch": "master",
    "maintainer": "danthorpe@me.com",
    "compatibility": [
      {
        "version": "4.2",
        "commit": "94193d59bc06689526772023428402da1e0e299f"
      },
      {
        "version": "5.0",
        "commit": "a7fa565e648d90083c7f10c0c6be9bf249dcdbde"
      }
    ],
    "platforms": [
      "Darwin"
    ],
    "actions": [
      {
        "action": "BuildXcodeProjectTarget",
        "project": "ProcedureKit.xcodeproj",
        "target": "ProcedureKit",
        "destination": "platform=macOS",
        "configuration": "Release",
        "tags": "sourcekit-disabled"
      },
      {
        "action": "BuildXcodeProjectTarget",
        "project": "ProcedureKit.xcodeproj",
        "target": "ProcedureKit",
        "destination": "generic/platform=iOS",
        "configuration": "Release"
      },
      {
        "action": "BuildXcodeProjectTarget",
        "project": "ProcedureKit.xcodeproj",
        "target": "ProcedureKit",
        "destination": "generic/platform=watchOS",
        "configuration": "Release"
      },
      {
        "action": "BuildXcodeProjectTarget",
        "project": "ProcedureKit.xcodeproj",
        "target": "ProcedureKit",
        "destination": "generic/platform=tvOS",
        "configuration": "Release"
      },
      {
        "action": "BuildXcodeProjectTarget",
        "project": "ProcedureKit.xcodeproj",
        "target": "ProcedureKitCloud",
        "destination": "platform=macOS",
        "configuration": "Release",
        "tags": "sourcekit-disabled"
      },
      {
        "action": "TestXcodeProjectTarget",
        "project": "ProcedureKit.xcodeproj",
        "target": "ProcedureKit",
        "destination": "platform=macOS"
      }
    ]
  },
  {
    "repository": "Git",
    "url": "https://github.com/mxcl/PromiseKit.git",
    "path": "PromiseKit",
    "branch": "master",
    "maintainer": "mxcl@me.com",
    "compatibility": [
      {
        "version": "4.0",
        "commit": "c538a244b110389483c71d5801f7944e042b5b7b"
      },
      {
        "version": "5.0",
        "commit": "8e5f5d0945afc0bb6ee16a9ac12470722590b563"
      }
    ],
    "platforms": [
      "Darwin",
      "Linux"
    ],
    "actions": [
      {
        "action": "BuildXcodeProjectTarget",
        "project": "PromiseKit.xcodeproj",
        "target": "PromiseKit",
        "destination": "generic/platform=macOS",
        "configuration": "Release",
        "tags": "sourcekit-disabled"
      },
      {
        "action": "BuildXcodeProjectTarget",
        "project": "PromiseKit.xcodeproj",
        "target": "PromiseKit",
        "destination": "generic/platform=iOS",
        "configuration": "Release"
      },
      {
        "action": "BuildXcodeProjectTarget",
        "project": "PromiseKit.xcodeproj",
        "target": "PromiseKit",
        "destination": "generic/platform=watchOS",
        "configuration": "Release"
      },
      {
        "action": "BuildXcodeProjectTarget",
        "project": "PromiseKit.xcodeproj",
        "target": "PromiseKit",
        "destination": "generic/platform=tvOS",
        "configuration": "Release"
      }
    ]
  },
  {
    "repository": "Git",
    "url": "https://github.com/mac-cain13/R.swift.git",
    "path": "R.swift",
    "branch": "master",
    "maintainer": "tom@lokhorst.eu",
    "compatibility": [
      {
        "version": "4.2",
        "commit": "f96758593573d3d1d9ae8084721033ab0bf392f6"
      },
      {
        "version": "5.0",
        "commit": "f96758593573d3d1d9ae8084721033ab0bf392f6"
      }
    ],
    "platforms": [
      "Darwin"
    ],
    "actions": [
      {
        "action": "BuildSwiftPackage",
        "build_tests": "true",
        "configuration": "release",
        "tags": "sourcekit-disabled swiftpm"
      },
      {
        "action": "TestSwiftPackage"
      }
    ]
  },
  {
    "repository": "Git",
    "url": "https://github.com/asynchrony/Re-Lax.git",
    "path": "Re-Lax",
    "branch": "master",
    "maintainer": "marksands07@gmail.com",
    "compatibility": [
      {
        "version": "4.0",
        "commit": "4502081d713257bb414d7dffa25f10ba59fa6770"
      },
      {
        "version": "5.0",
        "commit": "38739c2e30ae554ec78704576e4509190324794c"
      }
    ],
    "platforms": [
      "Darwin"
    ],
    "actions": [
      {
        "action": "BuildXcodeWorkspaceScheme",
        "workspace": "ReLax.xcworkspace",
        "scheme": "ReLax",
        "destination": "generic/platform=tvOS",
        "configuration": "Release",
        "tags": "sourcekit-disabled"
      }
    ]
  },
  {
    "repository": "Git",
    "url": "https://github.com/ReSwift/ReSwift.git",
    "path": "ReSwift",
    "branch": "master",
    "maintainer": "Benjamin.Encz@gmail.com",
    "compatibility": [
      {
        "version": "4.2",
        "commit": "beeb3c6368d573980a703ea37ab58e01f2a825c5"
      },
      {
        "version": "5.0",
        "commit": "beeb3c6368d573980a703ea37ab58e01f2a825c5"
      }
    ],
    "platforms": [
      "Darwin"
    ],
    "actions": [
      {
        "action": "BuildXcodeProjectScheme",
        "project": "ReSwift.xcodeproj",
        "scheme": "ReSwift-iOS",
        "destination": "generic/platform=iOS",
        "configuration": "Release"
      },
      {
        "action": "BuildXcodeProjectScheme",
        "project": "ReSwift.xcodeproj",
        "scheme": "ReSwift-macOS",
        "destination": "generic/platform=macOS",
        "configuration": "Release",
        "tags": "sourcekit-disabled"
      },
      {
        "action": "BuildXcodeProjectScheme",
        "project": "ReSwift.xcodeproj",
        "scheme": "ReSwift-tvOS",
        "destination": "generic/platform=tvOS",
        "configuration": "Release"
      },
      {
        "action": "BuildXcodeProjectScheme",
        "project": "ReSwift.xcodeproj",
        "scheme": "ReSwift-watchOS",
        "destination": "generic/platform=watchOS",
        "configuration": "Release"
      }
    ]
  },
  {
    "repository": "Git",
    "url": "https://github.com/ReactiveCocoa/ReactiveCocoa.git",
    "path": "ReactiveCocoa",
    "branch": "master",
    "compatibility": [
      {
        "version": "4.0",
        "commit": "72dd2096c04e66bb10a5dd0c230c7a7ceef467e9"
      },
      {
        "version": "5.0",
        "commit": "78e2c70921dfe2f291d302cb61d00c9ff1c9bced"
      }
    ],
    "platforms": [
      "Darwin"
    ],
    "maintainer": "anders@andersha.com",
    "actions": [
      {
        "action": "BuildXcodeWorkspaceScheme",
        "workspace": "ReactiveCocoa.xcworkspace",
        "scheme": "ReactiveCocoa-macOS",
        "destination": "generic/platform=macOS",
        "configuration": "Release",
        "tags": "sourcekit-disabled"
      },
      {
        "action": "BuildXcodeWorkspaceScheme",
        "workspace": "ReactiveCocoa.xcworkspace",
        "scheme": "ReactiveCocoa-iOS",
        "destination": "generic/platform=iOS",
        "configuration": "Release",
        "xfail": [
          {
            "issue": "rdar://problem/68590422",
            "compatibility": ["4.0", "5.0"],
            "branch": ["release/5.4"],
            "configuration": "debug",
            "job": ["source-compat"]
          }
        ]
      },
      {
        "action": "BuildXcodeWorkspaceScheme",
        "workspace": "ReactiveCocoa.xcworkspace",
        "scheme": "ReactiveCocoa-tvOS",
        "destination": "generic/platform=tvOS",
        "configuration": "Release",
        "xfail": [
          {
            "issue": "rdar://problem/68590422",
            "compatibility": ["4.0", "5.0"],
            "branch": ["release/5.4"],
            "configuration": "debug",
            "job": ["source-compat"]
          }
        ]
      },
      {
        "action": "BuildXcodeWorkspaceScheme",
        "workspace": "ReactiveCocoa.xcworkspace",
        "scheme": "ReactiveCocoa-watchOS",
        "destination": "generic/platform=watchOS",
        "configuration": "Release"
      }
    ]
  },
  {
    "repository": "Git",
    "url": "https://github.com/DeclarativeHub/ReactiveKit.git",
    "path": "ReactiveKit",
    "branch": "master",
    "compatibility": [
      {
        "version": "5.0",
        "commit": "f1fddaecf532745a3b4d34793cb2763f42de3b60"
      }
    ],
    "platforms": [
      "Darwin",
      "Linux"
    ],
    "maintainer": "srdan.rasic@gmail.com",
    "actions": [
      {
        "action": "BuildXcodeWorkspaceScheme",
        "workspace": "ReactiveKit.xcworkspace",
        "scheme": "ReactiveKit-macOS",
        "destination": "generic/platform=macOS",
        "configuration": "Release"
      },
      {
        "action": "BuildXcodeWorkspaceScheme",
        "workspace": "ReactiveKit.xcworkspace",
        "scheme": "ReactiveKit-iOS",
        "destination": "generic/platform=iOS",
        "configuration": "Release"
      },
      {
        "action": "BuildXcodeWorkspaceScheme",
        "workspace": "ReactiveKit.xcworkspace",
        "scheme": "ReactiveKit-tvOS",
        "destination": "generic/platform=tvOS",
        "configuration": "Release"
      },
      {
        "action": "BuildXcodeWorkspaceScheme",
        "workspace": "ReactiveKit.xcworkspace",
        "scheme": "ReactiveKit-watchOS",
        "destination": "generic/platform=watchOS",
        "configuration": "Release"
      },
      {
        "action": "TestXcodeWorkspaceScheme",
        "workspace": "ReactiveKit.xcworkspace",
        "scheme": "ReactiveKit-iOS",
        "destination": "platform=iOS Simulator,name=iPhone 11"
      },
      {
        "action": "BuildSwiftPackage",
        "build_tests": "true",
        "configuration": "release",
        "tags": "swiftpm"
      },
      {
        "action": "TestSwiftPackage"
      }
    ]
  },
  {
    "repository": "Git",
    "url": "https://github.com/ReactiveCocoa/ReactiveSwift.git",
    "path": "ReactiveSwift",
    "branch": "master",
    "compatibility": [
      {
        "version": "4.0",
        "commit": "46fb4d4a8285286e54929add1d12f384675895c6"
      },
      {
        "version": "5.0",
        "commit": "e60a8b14536399613ded1c8e651aa31e1867f2ea"
      }
    ],
    "platforms": [
      "Darwin",
      "Linux"
    ],
    "maintainer": "anders@andersha.com",
    "actions": [
      {
        "action": "BuildXcodeWorkspaceScheme",
        "workspace": "ReactiveSwift.xcworkspace",
        "scheme": "ReactiveSwift-macOS",
        "destination": "generic/platform=macOS",
        "configuration": "Release",
        "tags": "sourcekit-disabled"
      },
      {
        "action": "BuildXcodeWorkspaceScheme",
        "workspace": "ReactiveSwift.xcworkspace",
        "scheme": "ReactiveSwift-iOS",
        "destination": "generic/platform=iOS",
        "configuration": "Release"
      },
      {
        "action": "BuildXcodeWorkspaceScheme",
        "workspace": "ReactiveSwift.xcworkspace",
        "scheme": "ReactiveSwift-tvOS",
        "destination": "generic/platform=tvOS",
        "configuration": "Release"
      },
      {
        "action": "BuildXcodeWorkspaceScheme",
        "workspace": "ReactiveSwift.xcworkspace",
        "scheme": "ReactiveSwift-watchOS",
        "destination": "generic/platform=watchOS",
        "configuration": "Release"
      }
    ]
  },
  {
    "repository": "Git",
    "url": "https://github.com/antitypical/Result.git",
    "path": "Result",
    "branch": "master",
    "compatibility": [
      {
        "version": "4.2",
        "commit": "2fe5b325a8a54e77c545b2f511213420da133b8c"
      },
      {
        "version": "5.0",
        "commit": "c30700bfcab7f555bf1d386fdd609407a94f369c"
      }
    ],
    "maintainer": "matt@diephouse.com",
    "platforms": [
      "Darwin",
      "Linux"
    ],
    "actions": [
      {
        "action": "BuildSwiftPackage",
        "build_tests": "true",
        "configuration": "release",
        "tags": "sourcekit sourcekit-smoke swiftpm"
      },
      {
        "action": "TestSwiftPackage"
      }
    ]
  },
  {
    "repository": "Git",
    "url": "https://github.com/RxSwiftCommunity/RxDataSources",
    "path": "RxDataSources",
    "branch": "main",
    "maintainer": "krunoslav.zaher@gmail.com",
    "compatibility": [
      {
        "version": "4.0",
        "commit": "5458733cb4d2a1ca6a457804921a5fac4b72fca2"
      }
    ],
    "platforms": [
      "Darwin"
    ],
    "actions": [
      {
        "action": "BuildSwiftPackage",
        "build_tests": "true",
        "configuration": "release",
        "tags": "swiftpm"
      }
    ]
  },
  {
    "repository": "Git",
    "url": "https://github.com/igor-makarov/RxReactiveObjC.git",
    "path": "RxReactiveObjC",
    "branch": "main",
    "maintainer": "igormaka@gmail.com",
    "compatibility": [
      {
        "version": "4.2",
        "commit": "ec478bb68edbb8f10a7982bcffe9f1779de4e58b"
      },
      {
        "version": "5.0",
        "commit": "ec478bb68edbb8f10a7982bcffe9f1779de4e58b"
      }
    ],
    "platforms": [
      "Darwin"
    ],
    "actions": [
      {
        "action": "BuildSwiftPackage",
        "xfail": [
          {
            "issue": "https://github.com/apple/swift/issues/57554",
            "compatibility": ["4.2", "5.0"],
            "branch": ["main", "release/5.5", "release/5.6", "release/5.7", "release/5.8"],
            "job": ["source-compat"]
          }
        ],
        "configuration": "release"
      },
      {
        "action": "TestSwiftPackage"
      }
    ]
  },
  {
    "repository": "Git",
    "url": "https://github.com/ReactiveX/RxSwift.git",
    "path": "RxSwift",
    "branch": "main",
    "maintainer": "freak4pc@gmail.com",
    "compatibility": [
      {
        "version": "5.0",
        "commit": "b4307ba0b6425c0ba4178e138799946c3da594f8"
      }
    ],
    "platforms": [
      "Darwin"
    ],
    "actions": [
      {
        "action": "BuildXcodeWorkspaceScheme",
        "workspace": "Rx.xcworkspace",
        "scheme": "RxSwift",
        "destination": "platform=macOS",
        "configuration": "Release",
        "tags": "sourcekit-disabled"
      },
      {
        "action": "BuildXcodeWorkspaceScheme",
        "workspace": "Rx.xcworkspace",
        "scheme": "RxSwift",
        "destination": "generic/platform=iOS",
        "configuration": "Release"
      },
      {
        "action": "BuildXcodeWorkspaceScheme",
        "workspace": "Rx.xcworkspace",
        "scheme": "RxSwift",
        "destination": "generic/platform=tvOS",
        "configuration": "Release"
      },
      {
        "action": "BuildXcodeWorkspaceScheme",
        "workspace": "Rx.xcworkspace",
        "scheme": "RxSwift",
        "destination": "generic/platform=watchOS",
        "configuration": "Release"
      },
      {
        "action": "BuildXcodeWorkspaceScheme",
        "workspace": "Rx.xcworkspace",
        "scheme": "RxRelay",
        "destination": "platform=macOS",
        "configuration": "Release",
        "tags": "sourcekit-disabled"
      },
      {
        "action": "BuildXcodeWorkspaceScheme",
        "workspace": "Rx.xcworkspace",
        "scheme": "RxRelay",
        "destination": "generic/platform=iOS",
        "configuration": "Release"
      },
      {
        "action": "BuildXcodeWorkspaceScheme",
        "workspace": "Rx.xcworkspace",
        "scheme": "RxRelay",
        "destination": "generic/platform=tvOS",
        "configuration": "Release"
      },
      {
        "action": "BuildXcodeWorkspaceScheme",
        "workspace": "Rx.xcworkspace",
        "scheme": "RxRelay",
        "destination": "generic/platform=watchOS",
        "configuration": "Release"
      },
      {
        "action": "BuildXcodeWorkspaceScheme",
        "workspace": "Rx.xcworkspace",
        "scheme": "RxCocoa",
        "destination": "platform=macOS",
        "configuration": "Release",
        "tags": "sourcekit-disabled"
      },
      {
        "action": "BuildXcodeWorkspaceScheme",
        "workspace": "Rx.xcworkspace",
        "scheme": "RxCocoa",
        "destination": "generic/platform=iOS",
        "configuration": "Release"
      },
      {
        "action": "BuildXcodeWorkspaceScheme",
        "workspace": "Rx.xcworkspace",
        "scheme": "RxCocoa",
        "destination": "generic/platform=tvOS",
        "configuration": "Release"
      },
      {
        "action": "BuildXcodeWorkspaceScheme",
        "workspace": "Rx.xcworkspace",
        "scheme": "RxCocoa",
        "destination": "generic/platform=watchOS",
        "configuration": "Release"
      },
      {
        "action": "BuildXcodeWorkspaceScheme",
        "workspace": "Rx.xcworkspace",
        "scheme": "RxBlocking",
        "destination": "platform=macOS",
        "configuration": "Release",
        "tags": "sourcekit-disabled"
      },
      {
        "action": "BuildXcodeWorkspaceScheme",
        "workspace": "Rx.xcworkspace",
        "scheme": "RxBlocking",
        "destination": "generic/platform=iOS",
        "configuration": "Release"
      },
      {
        "action": "BuildXcodeWorkspaceScheme",
        "workspace": "Rx.xcworkspace",
        "scheme": "RxBlocking",
        "destination": "generic/platform=tvOS",
        "configuration": "Release"
      },
      {
        "action": "BuildXcodeWorkspaceScheme",
        "workspace": "Rx.xcworkspace",
        "scheme": "RxBlocking",
        "destination": "generic/platform=watchOS",
        "configuration": "Release"
      },
      {
        "action": "BuildXcodeWorkspaceScheme",
        "workspace": "Rx.xcworkspace",
        "scheme": "RxTest",
        "destination": "platform=macOS",
        "configuration": "Release",
        "tags": "sourcekit-disabled"
      },
      {
        "action": "BuildXcodeWorkspaceScheme",
        "workspace": "Rx.xcworkspace",
        "scheme": "RxTest",
        "destination": "generic/platform=iOS",
        "configuration": "Release"
      },
      {
        "action": "BuildXcodeWorkspaceScheme",
        "workspace": "Rx.xcworkspace",
        "scheme": "RxTest",
        "destination": "generic/platform=tvOS",
        "configuration": "Release"
      }
    ]
  },
  {
    "repository": "Git",
    "url": "https://github.com/Bouke/SRP.git",
    "path": "SRP",
    "branch": "master",
    "maintainer": "bouke@haarsma.eu",
    "compatibility": [
      {
        "version": "5.0",
        "commit": "c01934477cb0aa14b4da5c3cb61d447bd6393ce0"
      }
    ],
    "platforms": [
      "Darwin"
    ],
    "actions": [
      {
        "action": "BuildSwiftPackage",
        "build_tests": "true",
        "configuration": "release",
        "tags": "sourcekit-disabled swiftpm"
      },
      {
        "action": "TestSwiftPackage"
      }
    ]
  },
  {
    "repository": "Git",
    "url": "https://github.com/nodes-ios/Serpent.git",
    "path": "Serpent",
    "branch": "master",
    "maintainer": "ios@nodes.dk",
    "compatibility": [
      {
        "version": "4.2",
        "commit": "61d72cd2fbe8a0e9ab69878eb585a99eb15859cc"
      },
      {
        "version": "5.0",
        "commit": "61d72cd2fbe8a0e9ab69878eb585a99eb15859cc"
      }
    ],
    "platforms": [
      "Darwin"
    ],
    "actions": [
      {
        "action": "BuildSwiftPackage",
        "build_tests": "true",
        "configuration": "release",
        "tags": "sourcekit-disabled swiftpm",
        "xfail": [
            {
                "issue": "https://github.com/apple/swift/issues/61615",
                "compatibility": ["4.2", "5.0"],
                "branch": ["main", "release/5.5", "release/5.6", "release/5.7", "release/5.8"],
                "job": ["source-compat"]
            }
        ]
      }
    ]
  },
  {
    "repository": "Git",
    "url": "https://github.com/krzysztofzablocki/Sourcery.git",
    "path": "Sourcery",
    "branch": "master",
    "maintainer": "krzysztof.zablocki@pixle.pl",
    "compatibility": [
      {
        "version": "5.0",
        "commit": "6e7daf6065bc21f2be038c00fcaac520fe473b9c"
      }
    ],
    "platforms": [
      "Darwin"
    ],
    "actions": [
      {
        "action": "BuildSwiftPackage",
        "build_tests": "true",
        "configuration": "release",
        "tags": "sourcekit-disabled swiftpm"
      },
      {
        "action": "TestSwiftPackage"
      }
    ]
  },
  {
    "repository": "Git",
    "url": "https://github.com/daltoniam/Starscream",
    "path": "Starscream",
    "branch": "master",
    "maintainer": "daltoniam@gmail.com",
    "compatibility": [
      {
        "version": "4.0",
        "commit": "114e5df9b6251970a069e8f1c0cbb5802759f0a9"
      },
      {
        "version": "5.0",
        "commit": "a2ed45c0b2f996cb8c335c4f270ecc68c3bd4c0f"
      }
    ],
    "platforms": [
      "Darwin"
    ],
    "actions": [
      {
        "action": "BuildXcodeProjectScheme",
        "project": "examples/AutobahnTest/Autobahn.xcodeproj",
        "scheme": "Starscream",
        "destination": "generic/platform=iOS",
        "configuration": "Release"
      },
      {
        "action": "BuildXcodeProjectScheme",
        "project": "examples/SimpleTest/SimpleTest.xcodeproj",
        "scheme": "Starscream",
        "destination": "generic/platform=iOS",
        "configuration": "Release"
      },
      {
        "action": "BuildXcodeProjectScheme",
        "project": "Starscream.xcodeproj",
        "scheme": "Starscream",
        "destination": "generic/platform=iOS",
        "configuration": "Release",
        "tags": "sourcekit-disabled"
      }
    ]
  },
  {
    "repository": "Git",
    "url": "https://github.com/mattt/Surge",
    "path": "Surge",
    "branch": "master",
    "maintainer": "rfdickerson@gmail.com",
    "compatibility": [
      {
        "version": "4.2",
        "commit": "38a328eefe5ffef13d28dcb2804d2772aecf6107"
      },
      {
        "version": "5.0",
        "commit": "38a328eefe5ffef13d28dcb2804d2772aecf6107"
      }
    ],
    "platforms": [
      "Darwin"
    ],
    "actions": [
      {
        "action": "BuildXcodeProjectScheme",
        "project": "Surge.xcodeproj",
        "scheme": "Surge-iOS",
        "destination": "generic/platform=iOS",
        "configuration": "Release"
      },
      {
        "action": "BuildXcodeProjectScheme",
        "project": "Surge.xcodeproj",
        "scheme": "Surge-macOS",
        "destination": "generic/platform=macOS",
        "configuration": "Release",
        "tags": "sourcekit-disabled"
      },
      {
        "action": "BuildXcodeProjectScheme",
        "project": "Surge.xcodeproj",
        "scheme": "Surge-tvOS",
        "destination": "generic/platform=tvOS",
        "configuration": "Release"
      },
      {
        "action": "BuildXcodeProjectScheme",
        "project": "Surge.xcodeproj",
        "scheme": "Surge-watchOS",
        "destination": "generic/platform=watchOS",
        "configuration": "Release"
      }
    ]
  },
  {
    "repository": "Git",
    "url": "https://github.com/apple/swift-algorithms",
    "path": "swift-algorithms",
    "branch": "main",
    "maintainer": "natecook@apple.com",
    "compatibility": [
      {
        "version": "5.0",
        "commit": "3864606e00177c3438db075df56659cdfbc01ca8"
      }
    ],
    "platforms": [
      "Darwin"
    ],
    "actions": [
      {
        "action": "BuildSwiftPackage",
        "configuration": "release",
        "build_tests": "true",
        "tags": "swiftpm"
      },
      {
        "action": "TestSwiftPackage"
      }
    ]
  },
  {
    "repository": "Git",
    "url": "https://github.com/apple/swift-argument-parser",
    "path": "swift-argument-parser",
    "branch": "main",
    "maintainer": "natecook@apple.com",
    "compatibility": [
      {
        "version": "5.0",
        "commit": "41f5fe52a34b2c7b9938996387fabfaca21918bd"
      }
    ],
    "platforms": [
      "Darwin"
    ],
    "actions": [
      {
        "action": "BuildSwiftPackage",
        "configuration": "release",
        "build_tests": "true",
        "tags": "swiftpm"
      },
      {
        "action": "TestSwiftPackage"
      }
    ]
  },
  {
    "repository": "Git",
    "url": "https://github.com/apple/swift-atomics",
    "path": "swift-atomics",
    "branch": "main",
    "maintainer": "klorentey@apple.com",
    "compatibility": [
      {
        "version": "5.0",
        "commit": "df9f811f19a852fa7b78af9cffa8ec447eaeb40a"
      }
    ],
    "platforms": [
      "Darwin",
      "Linux"
    ],
    "actions": [
      {
        "action": "BuildSwiftPackage",
        "configuration": "release",
        "build_tests": "true",
        "tags": "swiftpm"
      },
      {
        "action": "TestSwiftPackage"
      }
    ]
  },
  {
    "repository": "Git",
    "url": "https://github.com/apple/swift-standard-library-preview.git",
    "path": "swift-standard-library-preview",
    "branch": "main",
    "maintainer": "guillaume.lessard@apple.com",
    "compatibility": [
      {
        "version": "5.0",
        "commit": "6f72db4c56431d2a2aba0ea41697f60f7cd5917e"
      }
    ],
    "platforms": [
      "Darwin",
      "Linux"
    ],
    "actions": [
      {
        "action": "BuildSwiftPackage",
        "configuration": "release",
        "build_tests": "true"
      },
      {
        "action": "TestSwiftPackage"
      }
    ]
  },
  {
    "repository": "Git",
    "url": "https://github.com/malcommac/SwiftDate",
    "path": "SwiftDate",
    "branch": "master",
    "maintainer": "me@danielemargutti.com",
    "compatibility": [
      {
        "version": "5.0",
        "commit": "6190d0cefff3013e77ed567e6b074f324e5c5bf5"
      }
    ],
    "platforms": [
      "Darwin"
    ],
    "actions": [
      {
        "action": "BuildXcodeProjectScheme",
        "project": "SwiftDate.xcodeproj",
        "scheme": "SwiftDate-iOS",
        "destination": "generic/platform=iOS",
        "configuration": "Release"
      },
      {
        "action": "BuildXcodeProjectScheme",
        "project": "SwiftDate.xcodeproj",
        "scheme": "SwiftDate-macOS",
        "destination": "generic/platform=macOS",
        "configuration": "Release",
        "tags": "sourcekit-disabled"
      },
      {
        "action": "BuildXcodeProjectScheme",
        "project": "SwiftDate.xcodeproj",
        "scheme": "SwiftDate-tvOS",
        "destination": "generic/platform=tvOS",
        "configuration": "Release"
      },
      {
        "action": "BuildXcodeProjectScheme",
        "project": "SwiftDate.xcodeproj",
        "scheme": "SwiftDate-watchOS",
        "destination": "generic/platform=watchOS",
        "configuration": "Release"
      }
    ]
  },
  {
    "repository": "Git",
    "url": "https://github.com/nicklockwood/SwiftFormat.git",
    "path": "SwiftFormat",
    "branch": "master",
    "compatibility": [
      {
        "version": "4.2",
        "commit": "d42194f66bfb0e721037a2fac28cd2402bb68f68"
      }
    ],
    "maintainer": "nick@charcoaldesign.co.uk",
    "platforms": [
      "Darwin",
      "Linux"
    ],
    "actions": [
      {
        "action": "BuildSwiftPackage",
        "build_tests": "true",
        "configuration": "release"
      },
      {
        "action": "TestSwiftPackage"
      }
    ]
  },
  {
    "repository": "Git",
    "url": "https://github.com/davecom/SwiftGraph.git",
    "path": "SwiftGraph",
    "branch": "master",
    "maintainer": "david@oaksnow.com",
    "compatibility": [
      {
        "version": "4.0",
        "commit": "6c8c5d699db17f3726776656a09f058bb29d76ec"
      },
      {
        "version": "4.2",
        "commit": "f4948e01657156afbf0687cd4113990dd3c0971d"
      },
      {
        "version": "5.0",
        "commit": "872092a1285fc61f03bd886f01822145eb13fde4"
      }
    ],
    "platforms": [
      "Darwin",
      "Linux"
    ],
    "actions": [
      {
        "action": "BuildSwiftPackage",
        "build_tests": "true",
        "configuration": "release",
        "tags": "sourcekit-disabled swiftpm"
      }
    ]
  },
  {
    "repository": "Git",
    "url": "https://github.com/realm/SwiftLint.git",
    "path": "SwiftLint-Legacy",
    "branch": "master",
    "compatibility": [
      {
        "version": "4.0",
        "commit": "60f98ec50d74c6e6aa7c527493d844960653f3a6"
      },
      {
        "version": "4.2",
        "commit": "60f98ec50d74c6e6aa7c527493d844960653f3a6"
      }
    ],
    "maintainer": "jp@jpsim.com",
    "platforms": [
      "Darwin"
    ],
    "actions": [
      {
        "action": "BuildSwiftPackage",
        "build_tests": "true",
        "configuration": "release",
        "tags": "sourcekit-disabled swiftpm",
        "xfail": [
          {
            "issue": "https://github.com/apple/swift/issues/61616",
            "compatibility": ["4.0", "4.2"],
            "branch": ["main", "release/5.5", "release/5.6", "release/5.7", "release/5.8"],
            "job": ["source-compat"]
          }
        ]
      },
      {
        "action": "TestSwiftPackage"
      }
    ]
  },
  {
    "repository": "Git",
    "url": "https://github.com/realm/SwiftLint.git",
    "path": "SwiftLint",
    "branch": "master",
    "compatibility": [
      {
        "version": "5.0",
        "commit": "180d94132758dd183124ab1e63d6aa8e10023ec2"
      }
    ],
    "maintainer": "jp@jpsim.com",
    "platforms": [
      "Darwin",
      "Linux"
    ],
    "actions": [
      {
        "action": "BuildSwiftPackage",
        "build_tests": "true",
        "configuration": "release",
        "tags": "sourcekit-disabled swiftpm",
        "xfail": [
            {
                "issue": "rdar://83374141",
                "platform": "Linux",
                "compatibility": "5.0",
                "branch": ["main", "release/5.6", "release/5.7", "release/5.8"],
                "job": ["source-compat"]
            }
        ]
      },
      {
        "action": "TestSwiftPackage"
      }
    ]
  },
  {
    "repository": "Git",
    "url": "https://github.com/SwifterSwift/SwifterSwift.git",
    "path": "SwifterSwift",
    "branch": "master",
    "maintainer": "omaralbeik@gmail.com",
    "compatibility": [
      {
        "version": "4.0",
        "commit": "d3c3fdba03cd876baf3c7f675f03ad7c3f32c811"
      },
      {
        "version": "5.0",
        "commit": "ccdc4e4d8c116de133c993370c81263b87c5a4d6"
      }
    ],
    "platforms": [
      "Darwin"
    ],
    "actions": [
      {
        "action": "BuildXcodeWorkspaceScheme",
        "workspace": "SwifterSwift.xcworkspace",
        "scheme": "SwifterSwift-iOS",
        "destination": "generic/platform=iOS",
        "configuration": "Release"
      },
      {
        "action": "BuildXcodeWorkspaceScheme",
        "workspace": "SwifterSwift.xcworkspace",
        "scheme": "SwifterSwift-macOS",
        "destination": "generic/platform=macOS",
        "configuration": "Release",
        "tags": "sourcekit-disabled"
      },
      {
        "action": "BuildXcodeWorkspaceScheme",
        "workspace": "SwifterSwift.xcworkspace",
        "scheme": "SwifterSwift-tvOS",
        "destination": "generic/platform=tvOS",
        "configuration": "Release"
      },
      {
        "action": "BuildXcodeWorkspaceScheme",
        "workspace": "SwifterSwift.xcworkspace",
        "scheme": "SwifterSwift-watchOS",
        "destination": "generic/platform=watchOS",
        "configuration": "Release"
      },
      {
        "action": "TestXcodeWorkspaceScheme",
        "workspace": "SwifterSwift.xcworkspace",
        "scheme": "SwifterSwift-iOSTests",
        "destination": "platform=iOS Simulator,name=iPhone 7,OS=10.2"
      },
      {
        "action": "TestXcodeWorkspaceScheme",
        "workspace": "SwifterSwift.xcworkspace",
        "scheme": "SwifterSwift-tvOSTests",
        "destination": "platform=tvOS Simulator,name=Apple TV 1080p"
      },
      {
        "action": "TestXcodeWorkspaceScheme",
        "workspace": "SwifterSwift.xcworkspace",
        "scheme": "SwifterSwift-macOSTests",
        "destination": "platform=macOS"
      }
    ]
  },
  {
    "repository": "Git",
    "url": "https://github.com/dfunckt/swift-futures",
    "path": "swift-futures",
    "branch": "master",
    "maintainer": "akiskesoglou@gmail.com",
    "compatibility": [
      {
        "version": "5.0",
        "commit": "68500e5501ca9986e996e16736496b5b2491af87"
      }
    ],
    "platforms": [
      "Darwin",
      "Linux"
    ],
    "actions": [
      {
        "action": "BuildSwiftPackage",
        "build_tests": "true",
        "configuration": "release",
        "tags": "sourcekit-disabled swiftpm"
      },
      {
        "action": "TestSwiftPackage"
      }
    ]
  },
  {
    "repository": "Git",
    "url": "https://github.com/apple/swift-nio",
    "path": "swift-nio",
    "branch": "main",
    "maintainer": "cbenfield@apple.com",
    "compatibility": [
      {
        "version": "5.0",
        "commit": "f5448fbbc24495a6659ef64df4dd3c1fc4a0fb11"
      }
    ],
    "platforms": [
      "Darwin",
      "Linux"
    ],
    "actions": [
      {
        "action": "BuildSwiftPackage",
        "configuration": "release",
<<<<<<< HEAD
        "tags": "sourcekit-disabled swiftpm"
=======
        "build_tests": "true",
        "tags": "sourcekit-disabled swiftpm",
        "xfail": [
          {
            "issue": "rdar://81180448",
            "compatibility": ["4.2", "5.0"],
            "branch": ["main", "release/5.5", "release/5.6", "release/5.7", "release/5.8"],
            "job": ["source-compat"]
          }
        ]
>>>>>>> 56e0a9a5
      },
      {
        "action": "TestSwiftPackage"
      }
    ]
  },
  {
    "repository": "Git",
    "url": "https://github.com/apple/swift-log",
    "path": "swift-log",
    "branch": "main",
    "maintainer": "ktoso@apple.com",
    "compatibility": [
      {
        "version": "5.0",
        "commit": "16cfcc60e49d940c93367e5fe0e0533bd27e9733"
      }
    ],
    "platforms": [
      "Darwin",
      "Linux"
    ],
    "actions": [
      {
        "action": "BuildSwiftPackage",
        "configuration": "release",
        "build_tests": "true",
        "tags": "sourcekit-disabled swiftpm"
      },
      {
        "action": "TestSwiftPackage"
      }
    ]
  },
  {
    "repository": "Git",
    "url": "https://github.com/swift-server/async-http-client",
    "path": "async-http-client",
    "branch": "main",
    "maintainer": "ktoso@apple.com",
    "compatibility": [
      {
        "version": "5.4",
        "commit": "794dc9d42720af97cedd395e8cd2add9173ffd9a"
      }
    ],
    "platforms": [
      "Darwin",
      "Linux"
    ],
    "actions": [
      {
        "action": "BuildSwiftPackage",
        "build_tests": "true",
        "configuration": "release",
        "tags": "sourcekit-disabled swiftpm"
      },
      {
        "action": "TestSwiftPackage"
      }
    ]
  },
  {
    "repository": "Git",
    "url": "https://github.com/apple/swift-nio-http2",
    "path": "swift-nio-http2",
    "branch": "main",
    "maintainer": "cbenfield@apple.com",
    "compatibility": [
      {
        "version": "5.0",
        "commit": "492a77b1867c2d31b08a3d7db63de59a8e2399ac"
      }
    ],
    "platforms": [
      "Darwin",
      "Linux"
    ],
    "actions": [
      {
        "action": "BuildSwiftPackage",
        "configuration": "release",
        "build_tests": "true",
        "tags": "sourcekit-disabled swiftpm"
      },
      {
        "action": "TestSwiftPackage"
      }
    ]
  },
  {
    "repository": "Git",
    "url": "https://github.com/apple/swift-metrics",
    "path": "swift-metrics",
    "branch": "main",
    "maintainer": "ktoso@apple.com",
    "compatibility": [
      {
        "version": "5.0",
        "commit": "68e6cb29387754df21d96cb35d09b6ad0f59300f"
      }
    ],
    "platforms": [
      "Darwin",
      "Linux"
    ],
    "actions": [
      {
        "action": "BuildSwiftPackage",
        "configuration": "release",
        "build_tests": "true",
        "tags": "sourcekit-disabled swiftpm"
      },
      {
        "action": "TestSwiftPackage"
      }
    ]
  },
  {
    "repository": "Git",
    "url": "https://github.com/apple/swift-nio-extras",
    "path": "swift-nio-extras",
    "branch": "main",
    "maintainer": "cbenfield@apple.com",
    "compatibility": [
      {
        "version": "4.2",
        "commit": "0dbd54199d06c80a35b441c39ac2ef1b78778740"
      },
      {
        "version": "5.0",
        "commit": "55f37f388c2cbe717395176fbe8984354d8488d2"
      }
    ],
    "platforms": [
      "Darwin",
      "Linux"
    ],
    "actions": [
      {
        "action": "BuildSwiftPackage",
        "configuration": "release",
        "build_tests": "true",
        "tags": "sourcekit-disabled swiftpm"
      },
      {
        "action": "TestSwiftPackage"
      }
    ]
  },
  {
    "repository": "Git",
    "url": "https://github.com/apple/swift-nio-ssl",
    "path": "swift-nio-ssl",
    "branch": "main",
    "maintainer": "cbenfield@apple.com",
    "compatibility": [
      {
        "version": "5.0",
        "commit": "5c07eca3ac2cb05c26712dfc37e513412faf08fd"
      }
    ],
    "platforms": [
      "Darwin",
      "Linux"
    ],
    "actions": [
      {
        "action": "BuildSwiftPackage",
        "configuration": "release",
        "build_tests": "true",
        "tags": "sourcekit-disabled swiftpm"
      },
      {
        "action": "TestSwiftPackage"
      }
    ]
  },
  {
    "repository": "Git",
    "url": "https://github.com/apple/swift-nio-ssh",
    "path": "swift-nio-ssh",
    "branch": "main",
    "maintainer": "cbenfield@apple.com",
    "compatibility": [
      {
        "version": "5.0",
        "commit": "09778e0388bda898c7592887f2ec84bb81ef21eb"
      }
    ],
    "platforms": [
      "Darwin",
      "Linux"
    ],
    "actions": [
      {
        "action": "BuildSwiftPackage",
        "configuration": "release",
        "build_tests": "true",
        "tags": "sourcekit-disabled swiftpm"
      },
      {
        "action": "TestSwiftPackage"
      }
    ]
  },
  {
    "repository": "Git",
    "url": "https://github.com/apple/swift-nio-transport-services",
    "path": "swift-nio-transport-services",
    "branch": "main",
    "maintainer": "cbenfield@apple.com",
    "compatibility": [
      {
        "version": "5.0",
        "commit": "e7f5278a26442dc46783ba7e063643d524e414a0"
      }
    ],
    "platforms": [
      "Darwin",
      "Linux"
    ],
    "actions": [
      {
        "action": "BuildSwiftPackage",
        "configuration": "release",
        "build_tests": "true",
        "tags": "sourcekit-disabled swiftpm"
      },
      {
        "action": "TestSwiftPackage"
      }
    ]
  },
  {
    "repository": "Git",
    "url": "https://github.com/apple/swift-crypto",
    "path": "swift-crypto",
    "branch": "main",
    "maintainer": "cbenfield@apple.com",
    "compatibility": [
      {
        "version": "5.0",
        "commit": "127d3745c37b5705e4bc8d16c7951c48dcc3332c"
      }
    ],
    "platforms": [
      "Darwin",
      "Linux"
    ],
    "actions": [
      {
        "action": "BuildSwiftPackage",
        "configuration": "release",
        "build_tests": "true",
        "tags": "sourcekit-disabled swiftpm"
      },
      {
        "action": "TestSwiftPackage"
      }
    ]
  },
  {
    "repository": "Git",
    "url": "https://github.com/apple/swift-numerics",
    "path": "swift-numerics",
    "branch": "main",
    "maintainer": "stephentyrone@gmail.com",
    "compatibility": [
      {
        "version": "5.0",
        "commit": "2624562948fd284a3e64ad9e96706f51d9a6a6e9"
      }
    ],
    "platforms": [
      "Darwin"
    ],
    "actions": [
      {
        "action": "BuildSwiftPackage",
        "configuration": "release",
        "build_tests": "true",
        "tags": "swiftpm"
      },
      {
        "action": "TestSwiftPackage"
      }
    ]
  },
  {
    "repository": "Git",
    "url": "https://github.com/abertelrud/swift-protobuf-plugin-example.git",
    "path": "swift-protobuf-plugin-example",
    "branch": "main",
    "maintainer": "anders@apple.com",
    "compatibility": [
      {
        "version": "5.0",
        "commit": "85bec04626e571ae8391175285e0cf111140fddc"
      }
    ],
    "platforms": [
      "Darwin"
    ],
    "actions": [
      {
        "action": "BuildSwiftPackage",
        "build_tests": "true",
        "configuration": "release",
        "tags": "sourcekit-disabled swiftpm",
        "xfail": [
          {
            "issue": "SwiftPM plugins are only supported in SwiftPM 5.6 and later",
            "compatibility": ["5.0"],
            "branch": ["release/5.5"]
          }
        ]
      },
      {
        "action": "TestSwiftPackage"
      }
    ]
  },
  {
    "repository": "Git",
    "url": "https://github.com/apple/swift-system",
    "path": "swift-system",
    "branch": "main",
    "maintainer": "milseman@apple.com",
    "compatibility": [
      {
        "version": "5.0",
        "commit": "0627d28e6ae514940c6ee061acfd36a3c231b87f"
      }
    ],
    "platforms": [
      "Darwin"
    ],
    "actions": [
      {
        "action": "BuildSwiftPackage",
        "configuration": "release",
        "build_tests": "true",
        "tags": "swiftpm",
        "xfail": [
          {
            "issue": "https://github.com/apple/swift/issues/61617",
            "compatibility": ["5.0"],
            "configuration": "release",
            "branch": ["main", "release/5.6", "release/5.7", "release/5.8"]
          }
        ]
      },
      {
        "action": "TestSwiftPackage"
      }
    ]
  },
  {
    "repository": "Git",
    "url": "https://github.com/apple/swift-distributed-tracing",
    "path": "swift-distributed-tracing",
    "branch": "main",
    "maintainer": "ktoso@apple.com",
    "compatibility": [
      {
        "version": "5.0",
        "commit": "7a89c904d80fd2dc7c6071806f38d5d0b2d5a1b5"
      }
    ],
    "platforms": [
      "Darwin",
      "Linux"
    ],
    "actions": [
      {
        "action": "BuildSwiftPackage",
        "configuration": "release",
        "build_tests": "true",
        "tags": "sourcekit-disabled swiftpm"
      },
      {
        "action": "TestSwiftPackage"
      }
    ]
  },
  {
    "repository": "Git",
    "url": "https://github.com/apple/swift-cluster-membership",
    "path": "swift-cluster-membership",
    "branch": "main",
    "maintainer": "ktoso@apple.com",
    "compatibility": [
      {
        "version": "5.0",
        "commit": "e9619146a1198253c587f6f34c0869d3a98b0c76"
      }
    ],
    "platforms": [
      "Darwin",
      "Linux"
    ],
    "actions": [
      {
        "action": "BuildSwiftPackage",
        "configuration": "release",
        "build_tests": "true",
        "tags": "sourcekit-disabled swiftpm",
        "xfail": [
          {
            "issue": "https://github.com/apple/swift/issues/61622",
            "platform": "Darwin",
            "compatibility": ["5.0"],
            "branch": ["main", "release/5.5", "release/5.6", "release/5.7", "release/5.8"],
            "job": ["source-compat"]
          }
        ]
      },
      {
        "action": "TestSwiftPackage"
      }
    ]
  },
  {
    "repository": "Git",
    "url": "https://github.com/SwiftyJSON/SwiftyJSON.git",
    "path": "SwiftyJSON",
    "branch": "master",
    "maintainer": "wongzigii@gmail.com",
    "compatibility": [
      {
        "version": "4.2",
        "commit": "b93c5d2bd883959262b4c7aabe333667dadb1ab0"
      },
      {
        "version": "5.0",
        "commit": "b93c5d2bd883959262b4c7aabe333667dadb1ab0"
      }
    ],
    "platforms": [
      "Darwin"
    ],
    "actions": [
      {
        "action": "BuildXcodeWorkspaceScheme",
        "workspace": "SwiftyJSON.xcworkspace",
        "scheme": "SwiftyJSON macOS",
        "destination": "platform=macOS",
        "configuration": "Release"
      },
      {
        "action": "BuildXcodeWorkspaceScheme",
        "workspace": "SwiftyJSON.xcworkspace",
        "scheme": "SwiftyJSON iOS",
        "destination": "generic/platform=iOS",
        "configuration": "Release"
      },
      {
        "action": "BuildXcodeWorkspaceScheme",
        "workspace": "SwiftyJSON.xcworkspace",
        "scheme": "SwiftyJSON tvOS",
        "destination": "generic/platform=tvOS",
        "configuration": "Release"
      },
      {
        "action": "BuildXcodeWorkspaceScheme",
        "workspace": "SwiftyJSON.xcworkspace",
        "scheme": "SwiftyJSON watchOS",
        "destination": "generic/platform=watchOS",
        "configuration": "Release"
      },
      {
        "action": "TestXcodeWorkspaceScheme",
        "workspace": "SwiftyJSON.xcworkspace",
        "scheme": "SwiftyJSON OSX",
        "destination": "platform=macOS"
      },
      {
        "action": "TestXcodeWorkspaceScheme",
        "workspace": "SwiftyJSON.xcworkspace",
        "scheme": "SwiftyJSON iOS",
        "destination": "platform=iOS Simulator,name=iPhone 7"
      },
      {
        "action": "TestXcodeWorkspaceScheme",
        "workspace": "SwiftyJSON.xcworkspace",
        "scheme": "SwiftyJSON tvOS",
        "destination": "platform=tvOS Simulator,name=Apple TV 1080p"
      }
    ]
  },
  {
    "repository": "Git",
    "url": "https://github.com/bizz84/SwiftyStoreKit",
    "path": "SwiftyStoreKit",
    "branch": "master",
    "maintainer": "bizz84@gmail.com",
    "compatibility": [
      {
        "version": "4.0",
        "commit": "eaa51b729fba905131c0eb534293895846272a63"
      },
      {
        "version": "5.0",
        "commit": "cf0d743f5569233b64112404186655e0a43d7dd6"
      }
    ],
    "platforms": [
      "Darwin"
    ],
    "actions": [
      {
        "action": "BuildXcodeProjectTarget",
        "project": "SwiftyStoreKit.xcodeproj",
        "target": "SwiftyStoreKit_iOS",
        "destination": "generic/platform=iOS",
        "configuration": "Release"
      },
      {
        "action": "BuildXcodeProjectTarget",
        "project": "SwiftyStoreKit.xcodeproj",
        "target": "SwiftyStoreKit_macOS",
        "destination": "generic/platform=macOS",
        "configuration": "Release",
        "tags": "sourcekit-disabled"
      },
      {
        "action": "BuildXcodeProjectTarget",
        "project": "SwiftyStoreKit.xcodeproj",
        "target": "SwiftyStoreKit_tvOS",
        "destination": "generic/platform=tvOS",
        "configuration": "Release"
      }
    ]
  },
  {
    "repository": "Git",
    "url": "https://github.com/pointfreeco/swift-tagged.git",
    "path": "Tagged",
    "branch": "master",
    "maintainer": "support@pointfree.co",
    "compatibility": [
      {
        "version": "5.0",
        "commit": "926e8e0c3d893481b94b418118898a8b9e530353"
      }
    ],
    "platforms": [
      "Darwin",
      "Linux"
    ],
    "actions": [
      {
        "action": "BuildXcodeWorkspaceScheme",
        "workspace": "Tagged.xcworkspace",
        "scheme": "Tagged_macOS",
        "destination": "generic/platform=macOS",
        "configuration": "Release"
      },
      {
        "action": "BuildXcodeWorkspaceScheme",
        "workspace": "Tagged.xcworkspace",
        "scheme": "Tagged_iOS",
        "destination": "generic/platform=iOS",
        "configuration": "Release"
      },
      {
        "action": "BuildXcodeWorkspaceScheme",
        "workspace": "Tagged.xcworkspace",
        "scheme": "Tagged_tvOS",
        "destination": "generic/platform=tvOS",
        "configuration": "Release"
      },
      {
        "action": "BuildXcodeWorkspaceScheme",
        "workspace": "Tagged.xcworkspace",
        "scheme": "Tagged_watchOS",
        "destination": "generic/platform=watchOS",
        "configuration": "Release"
      },
      {
        "action": "BuildSwiftPackage",
        "build_tests": "true",
        "configuration": "release",
        "tags": "swiftpm"
      },
      {
        "action": "TestSwiftPackage"
      }
    ]
  },
  {
    "repository": "Git",
    "url": "https://github.com/devxoul/Then.git",
    "path": "Then",
    "branch": "master",
    "maintainer": "devxoul@gmail.com",
    "compatibility": [
      {
        "version": "4.2",
        "commit": "3edb1c0f557506d845362fda6d8564718435bfb1"
      },
      {
        "version": "5.0",
        "commit": "3edb1c0f557506d845362fda6d8564718435bfb1"
      }
    ],
    "platforms": [
      "Darwin"
    ],
    "actions": [
      {
        "action": "BuildSwiftPackage",
        "build_tests": "true",
        "configuration": "release",
        "tags": "sourcekit-disabled swiftpm"
      },
      {
        "action": "TestSwiftPackage"
      }
    ]
  },
  {
    "repository": "Git",
    "url": "https://github.com/intelygenz/Kommander-iOS.git",
    "path": "kommander",
    "branch": "master",
    "maintainer": "alejandro.ruperez@intelygenz.com",
    "compatibility": [
      {
        "version": "4.2",
        "commit": "03555e5e2a517f977ba8736172115f0db2c645a8"
      },
      {
        "version": "5.0",
        "commit": "03555e5e2a517f977ba8736172115f0db2c645a8"
      }
    ],
    "platforms": [
      "Darwin"
    ],
    "actions": [
      {
        "action": "BuildXcodeWorkspaceScheme",
        "workspace": "Kommander.xcworkspace",
        "scheme": "Kommander",
        "destination": "generic/platform=iOS",
        "configuration": "Release"
      },
      {
        "action": "BuildXcodeWorkspaceScheme",
        "workspace": "Kommander.xcworkspace",
        "scheme": "Kommander macOS",
        "destination": "generic/platform=macOS",
        "configuration": "Release",
        "tags": "sourcekit-disabled"
      },
      {
        "action": "BuildXcodeWorkspaceScheme",
        "workspace": "Kommander.xcworkspace",
        "scheme": "Kommander tvOS",
        "destination": "generic/platform=tvOS",
        "configuration": "Release"
      },
      {
        "action": "BuildXcodeWorkspaceScheme",
        "workspace": "Kommander.xcworkspace",
        "scheme": "Kommander watchOS",
        "destination": "generic/platform=watchOS",
        "configuration": "Release"
      }
    ]
  },
  {
    "repository": "Git",
    "url": "https://github.com/alexruperez/LaunchScreenSnapshot.git",
    "path": "launchscreensnapshot",
    "branch": "master",
    "maintainer": "contact@alexruperez.com",
    "compatibility": [
      {
        "version": "4.0",
        "commit": "f168b4fd2757cbda7092c3db8685dc2854b80003"
      },
      {
        "version": "5.0",
        "commit": "a4dcad1fd70e8ac41621e80dd606cbe74dd0c410"
      }
    ],
    "platforms": [
      "Darwin"
    ],
    "actions": [
      {
        "action": "BuildXcodeWorkspaceScheme",
        "workspace": "LaunchScreenSnapshot.xcworkspace",
        "scheme": "LaunchScreenSnapshot",
        "destination": "generic/platform=iOS",
        "configuration": "Release",
        "tags": "sourcekit-disabled"
      }
    ]
  },
  {
    "repository": "Git",
    "url": "https://github.com/lyft/mapper.git",
    "path": "mapper",
    "branch": "master",
    "maintainer": "k@keith.so",
    "compatibility": [
      {
        "version": "4.0",
        "commit": "d501cb83be55d67779dd2dc3e2dea53fdf78c39d"
      },
      {
        "version": "4.2",
        "commit": "d501cb83be55d67779dd2dc3e2dea53fdf78c39d"
      },
      {
        "version": "5.0",
        "commit": "877dc54e709058ba1698da1417dd1b92fcb4085d"
      }
    ],
    "platforms": [
      "Darwin"
    ],
    "actions": [
      {
        "action": "BuildXcodeProjectTarget",
        "project": "Mapper.xcodeproj",
        "target": "Mapper",
        "destination": "generic/platform=iOS",
        "configuration": "Release"
      },
      {
        "action": "BuildXcodeProjectTarget",
        "project": "Mapper.xcodeproj",
        "target": "Mapper",
        "destination": "generic/platform=macOS",
        "configuration": "Release",
        "tags": "sourcekit-disabled"
      },
      {
        "action": "BuildXcodeProjectTarget",
        "project": "Mapper.xcodeproj",
        "target": "Mapper",
        "destination": "generic/platform=tvOS",
        "configuration": "Release"
      },
      {
        "action": "BuildXcodeProjectTarget",
        "project": "Mapper.xcodeproj",
        "target": "Mapper",
        "destination": "generic/platform=watchOS",
        "configuration": "Release"
      },
      {
        "action": "BuildSwiftPackage",
        "build_tests": "true",
        "configuration": "release",
        "tags": "swiftpm"
      },
      {
        "action": "TestSwiftPackage"
      }
    ]
  },
  {
    "repository": "Git",
    "url": "https://github.com/bustoutsolutions/siesta.git",
    "path": "siesta-legacy",
    "branch": "main",
    "compatibility": [
      {
        "version": "4.0",
        "commit": "926127231446fc5c1c8c3236033914a4006ab9a2"
      }
    ],
    "maintainer": "cantrell@pobox.com",
    "platforms": [
      "Darwin"
    ],
    "actions": [
      {
        "action": "BuildXcodeProjectTarget",
        "project": "Siesta.xcodeproj",
        "target": "Siesta iOS",
        "destination": "generic/platform=iOS",
        "configuration": "Release"
      },
      {
        "action": "BuildXcodeProjectTarget",
        "project": "Siesta.xcodeproj",
        "target": "Siesta macOS",
        "destination": "generic/platform=macOS",
        "configuration": "Release",
        "tags": "sourcekit-disabled"
      },
      {
        "action": "BuildXcodeProjectTarget",
        "project": "Siesta.xcodeproj",
        "target": "SiestaUI iOS",
        "destination": "generic/platform=iOS",
        "configuration": "Release"
      },
      {
        "action": "BuildXcodeProjectTarget",
        "project": "Siesta.xcodeproj",
        "target": "SiestaUI macOS",
        "destination": "generic/platform=macOS",
        "configuration": "Release",
        "tags": "sourcekit-disabled"
      }
    ]
  },
  {
    "repository": "Git",
    "url": "https://github.com/bustoutsolutions/siesta.git",
    "path": "siesta",
    "branch": "main",
    "compatibility": [
      {
        "version": "5.0",
        "commit": "cb9c1bf6dbb89028798b9179fe4d1e1762586057"
      }
    ],
    "maintainer": "cantrell@pobox.com",
    "platforms": [
      "Darwin"
    ],
    "actions": [
      {
        "action": "BuildXcodeProjectTarget",
        "project": "Siesta.xcodeproj",
        "target": "Siesta iOS",
        "destination": "generic/platform=iOS",
        "configuration": "Release"
      },
      {
        "action": "BuildXcodeProjectTarget",
        "project": "Siesta.xcodeproj",
        "target": "Siesta macOS",
        "destination": "generic/platform=macOS",
        "configuration": "Release",
        "tags": "sourcekit-disabled"
      },
      {
        "action": "BuildXcodeProjectTarget",
        "project": "Siesta.xcodeproj",
        "target": "SiestaUI iOS",
        "destination": "generic/platform=iOS",
        "configuration": "Release"
      },
      {
        "action": "BuildXcodeProjectTarget",
        "project": "Siesta.xcodeproj",
        "target": "SiestaUI macOS",
        "destination": "generic/platform=macOS",
        "configuration": "Release",
        "tags": "sourcekit-disabled"
      },
      {
        "action": "BuildSwiftPackage",
        "build_tests": "true",
        "configuration": "release",
        "tags": "sourcekit-disabled swiftpm",
        "xfail": [
          {
            "issue": "https://github.com/apple/swift/issues/57431",
            "compatibility": ["5.0"],
            "branch": ["main", "release/5.5", "release/5.6", "release/5.7", "release/5.8"],
            "job": ["source-compat"]
          }
        ]
      },
      {
        "action": "TestSwiftPackage"
      }
    ]
  },
  {
    "repository": "Git",
    "url": "https://github.com/vapor/console.git",
    "path": "vapor_console",
    "branch": "main",
    "maintainer": "tanner@vapor.codes",
    "compatibility": [
      {
        "version": "4.2",
        "commit": "5b9796d39f201b3dd06800437abd9d774a455e57"
      }
    ],
    "platforms": [
      "Darwin",
      "Linux"
    ],
    "actions": [
      {
        "action": "BuildSwiftPackage",
        "build_tests": "true",
        "configuration": "release",
        "tags": "sourcekit-disabled swiftpm"
      }
    ]
  },
  {
    "repository": "Git",
    "url": "https://github.com/vapor/core.git",
    "path": "vapor_core",
    "branch": "main",
    "maintainer": "tanner@vapor.codes",
    "compatibility": [
      {
        "version": "4.2",
        "commit": "08a5764af95ccf0a08d0a510358c18628736070d"
      }
    ],
    "platforms": [
      "Darwin",
      "Linux"
    ],
    "actions": [
      {
        "action": "BuildSwiftPackage",
        "build_tests": "true",
        "configuration": "release",
        "tags": "sourcekit-disabled swiftpm"
      }
    ]
  },
  {
    "repository": "Git",
    "url": "https://github.com/vapor/database-kit.git",
    "path": "vapor_database-kit",
    "branch": "master",
    "maintainer": "tanner@vapor.codes",
    "compatibility": [
      {
        "version": "4.2",
        "commit": "3a17dbbe9be5f8c37703e4b7982c1332ad6b00c4"
      }
    ],
    "platforms": [
      "Darwin",
      "Linux"
    ],
    "actions": [
      {
        "action": "BuildSwiftPackage",
        "build_tests": "true",
        "configuration": "release",
        "tags": "sourcekit-disabled swiftpm"
      }
    ]
  },
  {
    "repository": "Git",
    "url": "https://github.com/vapor/multipart.git",
    "path": "vapor_multipart",
    "branch": "main",
    "maintainer": "tanner@vapor.codes",
    "compatibility": [
      {
        "version": "4.2",
        "commit": "e57007c23a52b68e44ebdfc70cbe882a7c4f1ec3"
      }
    ],
    "platforms": [
      "Darwin",
      "Linux"
    ],
    "actions": [
      {
        "action": "BuildSwiftPackage",
        "build_tests": "true",
        "configuration": "release",
        "tags": "sourcekit-disabled swiftpm"
      }
    ]
  },
  {
    "repository": "Git",
    "url": "https://github.com/vapor/routing.git",
    "path": "vapor_routing",
    "branch": "main",
    "maintainer": "tanner@vapor.codes",
    "compatibility": [
      {
        "version": "4.2",
        "commit": "3219e328491b0853b8554c5a694add344d2c6cfb"
      }
    ],
    "platforms": [
      "Darwin",
      "Linux"
    ],
    "actions": [
      {
        "action": "BuildSwiftPackage",
        "build_tests": "true",
        "configuration": "release",
        "tags": "sourcekit-disabled swiftpm"
      }
    ]
  },
  {
    "repository": "Git",
    "url": "https://github.com/vapor/service.git",
    "path": "vapor_service",
    "branch": "master",
    "maintainer": "tanner@vapor.codes",
    "compatibility": [
      {
        "version": "4.2",
        "commit": "281a70b69783891900be31a9e70051b6fe19e146"
      }
    ],
    "platforms": [
      "Darwin",
      "Linux"
    ],
    "actions": [
      {
        "action": "BuildSwiftPackage",
        "build_tests": "true",
        "configuration": "release",
        "tags": "sourcekit-disabled swiftpm",
        "xfail": [
          {
            "issue": "https://github.com/apple/swift/issues/61624",
            "compatibility": ["4.2"],
            "branch": ["main", "release/5.5", "release/5.6", "release/5.7", "release/5.8"],
            "job": ["source-compat"]
          }
        ]
      }
    ]
  },
  {
    "repository": "Git",
    "url": "https://github.com/vapor/template-kit.git",
    "path": "vapor_template-kit",
    "branch": "master",
    "maintainer": "tanner@vapor.codes",
    "compatibility": [
      {
        "version": "4.2",
        "commit": "db35b1c35aabd0f5db3abca0cfda7becfe9c43e2"
      }
    ],
    "platforms": [
      "Darwin",
      "Linux"
    ],
    "actions": [
      {
        "action": "BuildSwiftPackage",
        "build_tests": "true",
        "configuration": "release",
        "tags": "sourcekit-disabled swiftpm"
      }
    ]
  },
  {
    "repository": "Git",
    "url": "https://github.com/vapor/url-encoded-form.git",
    "path": "vapor_url-encoded-form",
    "branch": "master",
    "maintainer": "tanner@vapor.codes",
    "compatibility": [
      {
        "version": "4.2",
        "commit": "cbfe7ef6301557d3f2d0807a98165232ae06e1c6"
      }
    ],
    "platforms": [
      "Darwin",
      "Linux"
    ],
    "actions": [
      {
        "action": "BuildSwiftPackage",
        "build_tests": "true",
        "configuration": "release",
        "tags": "sourcekit-disabled swiftpm"
      }
    ]
  },
  {
    "repository": "Git",
    "url": "https://github.com/vapor/validation.git",
    "path": "vapor_validation",
    "branch": "master",
    "maintainer": "tanner@vapor.codes",
    "compatibility": [
      {
        "version": "4.2",
        "commit": "156f8adeac3440e868da3757777884efbc6ec0cc"
      }
    ],
    "platforms": [
      "Darwin",
      "Linux"
    ],
    "actions": [
      {
        "action": "BuildSwiftPackage",
        "build_tests": "true",
        "configuration": "release",
        "tags": "sourcekit-disabled swiftpm"
      }
    ]
  },
  {
    "repository": "Git",
    "url": "https://github.com/lolgear/Base64CoderSwiftUI.git",
    "path": "Base64CoderSwiftUI",
    "branch": "master",
    "maintainer": "gaussblurinc@gmail.com",
    "compatibility": [
      {
        "version": "5.0",
        "commit": "f94c86027607f411e1b2e2f7373df375dc0173d6"
      }
    ],
    "platforms": [
      "Darwin"
    ],
    "actions": [
      {
        "action": "BuildXcodeProjectTarget",
        "project": "Base64CoderSwiftUI.xcodeproj",
        "target": "Base64CoderSwiftUI",
        "destination": "generic/platform=iOS",
        "configuration": "Release",
        "tags": "sourcekit sourcekit-smoke"
      }
    ]
  },
  {
    "repository": "Git",
    "url": "https://github.com/Quick/Nimble",
    "path": "Nimble",
    "branch": "main",
    "maintainer": "suicaicoca@gmail.com",
    "compatibility": [
      {
        "version": "5.0",
        "commit": "eea5843b34beb559dd51cf004953f75028e47add"
      }
    ],
    "platforms": [
      "Darwin"
    ],
    "actions": [
      {
        "action": "BuildSwiftPackage",
        "build_tests": "true",
        "configuration": "release",
        "tags": "swiftpm",
        "xfail": [
          {
            "issue": "https://github.com/apple/swift/issues/57431",
            "compatibility": ["5.0"],
            "branch": ["main", "release/5.5", "release/5.6", "release/5.7", "release/5.8"],
            "configuration": "debug",
            "job": ["source-compat"]
          },
          {
            "issue": "https://github.com/apple/swift/issues/61625",
            "compatibility": ["5.0"],
            "branch": ["main", "release/5.5", "release/5.6", "release/5.7", "release/5.8"],
            "job": ["source-compat"]
          }
        ]
      },
      {
        "action": "TestSwiftPackage"
      }
    ]
  },
  {
    "repository": "Git",
    "url": "https://github.com/apple/swift-collections",
    "path": "swift-collections",
    "branch": "main",
    "maintainer": "klorentey@apple.com",
    "compatibility": [
      {
        "version": "5.0",
        "commit": "2d719d75a2065f213e58a5164384a3d2fcf9b59a"
      }
    ],
    "platforms": [
      "Darwin",
      "Linux"
    ],
    "actions": [
      {
        "action": "BuildSwiftPackage",
        "configuration": "release",
        "build_tests": "true",
        "tags": "swiftpm"
      },
      {
        "action": "TestSwiftPackage"
      }
    ]
  },
  {
    "repository": "Git",
    "url": "https://github.com/apple/swift-collections-benchmark",
    "path": "swift-collections-benchmark",
    "branch": "main",
    "maintainer": "klorentey@apple.com",
    "compatibility": [
      {
        "version": "5.0",
        "commit": "49297647d1c0855eb33ec18cd6ee1181727c159b"
      }
    ],
    "platforms": [
      "Darwin",
      "Linux"
    ],
    "actions": [
      {
        "action": "BuildSwiftPackage",
        "configuration": "release",
        "build_tests": "true",
        "tags": "swiftpm"
      },
      {
        "action": "TestSwiftPackage"
      }
    ]
  },
  {
     "repository": "Git",
     "url": "https://github.com/sroebert/mqtt-nio",
     "path": "mqtt-nio",
     "branch": "main",
     "maintainer": "steven@roebert.nl",
     "compatibility": [
       {
         "version": "5.0",
         "commit": "17794a4ac977b7a30fe6aac669c3a1b3ce55cc21"
       }
     ],
     "platforms": [
       "Darwin",
       "Linux"
     ],
     "actions": [
       {
         "action": "BuildSwiftPackage",
         "configuration": "release",
         "tags": "swiftpm"
       }
     ]
   },
   {
     "repository": "Git",
     "url": "https://github.com/LiarPrincess/Violet",
     "path": "violet",
     "branch": "main",
     "maintainer": "mail@liarprincess.me",
     "compatibility": [
       {
         "version": "5.3",
         "commit": "8217bfb0761c1630c94b88cc1fbe842bba40eb3d"
       }
     ],
     "platforms": [
       "Darwin",
       "Linux"
     ],
     "actions": [
       {
         "action": "BuildSwiftPackage",
         "configuration": "release"
       },
       {
         "action": "TestSwiftPackage"
       }
     ]
   }
]<|MERGE_RESOLUTION|>--- conflicted
+++ resolved
@@ -3106,20 +3106,8 @@
       {
         "action": "BuildSwiftPackage",
         "configuration": "release",
-<<<<<<< HEAD
-        "tags": "sourcekit-disabled swiftpm"
-=======
-        "build_tests": "true",
         "tags": "sourcekit-disabled swiftpm",
-        "xfail": [
-          {
-            "issue": "rdar://81180448",
-            "compatibility": ["4.2", "5.0"],
-            "branch": ["main", "release/5.5", "release/5.6", "release/5.7", "release/5.8"],
-            "job": ["source-compat"]
-          }
-        ]
->>>>>>> 56e0a9a5
+        "build_tests": "true"
       },
       {
         "action": "TestSwiftPackage"
