--- conflicted
+++ resolved
@@ -21,15 +21,8 @@
         "target": "ACHNBrowserUI",
         "destination": "generic/platform=iOS",
         "configuration": "Release",
-<<<<<<< HEAD
         "tags": "sourcekit sourcekit-smoke",
         "xfail": [
-          {
-            "issue": "https://github.com/apple/swift/issues/57442",
-            "compatibility": ["5.0"],
-            "branch": ["main", "release/5.5", "release/5.6", "release/5.7"],
-            "job": ["source-compat"]
-          },
           {
             "issue": "https://github.com/apple/swift/issues/60577",
             "compatibility": ["5.0"],
@@ -37,9 +30,6 @@
             "job": ["stress-tester"]
           }
         ]
-=======
-        "tags": "sourcekit sourcekit-smoke"
->>>>>>> 6297f1e3
       }
     ]
   },
